/* Copyright (c) 2022, John Lenz

All rights reserved.

Redistribution and use in source and binary forms, with or without
modification, are permitted provided that the following conditions are met:

    * Redistributions of source code must retain the above copyright
      notice, this list of conditions and the following disclaimer.

    * Redistributions in binary form must reproduce the above
      copyright notice, this list of conditions and the following
      disclaimer in the documentation and/or other materials provided
      with the distribution.

    * Neither the name of John Lenz, Black Maple Software, SeedTactics,
      nor the names of other contributors may be used to endorse or
      promote products derived from this software without specific
      prior written permission.

THIS SOFTWARE IS PROVIDED BY THE COPYRIGHT HOLDERS AND CONTRIBUTORS
"AS IS" AND ANY EXPRESS OR IMPLIED WARRANTIES, INCLUDING, BUT NOT
LIMITED TO, THE IMPLIED WARRANTIES OF MERCHANTABILITY AND FITNESS FOR
A PARTICULAR PURPOSE ARE DISCLAIMED. IN NO EVENT SHALL THE COPYRIGHT
OWNER OR CONTRIBUTORS BE LIABLE FOR ANY DIRECT, INDIRECT, INCIDENTAL,
SPECIAL, EXEMPLARY, OR CONSEQUENTIAL DAMAGES (INCLUDING, BUT NOT
LIMITED TO, PROCUREMENT OF SUBSTITUTE GOODS OR SERVICES; LOSS OF USE,
DATA, OR PROFITS; OR BUSINESS INTERRUPTION) HOWEVER CAUSED AND ON ANY
THEORY OF LIABILITY, WHETHER IN CONTRACT, STRICT LIABILITY, OR TORT
(INCLUDING NEGLIGENCE OR OTHERWISE) ARISING IN ANY WAY OUT OF THE USE
OF THIS SOFTWARE, EVEN IF ADVISED OF THE POSSIBILITY OF SUCH DAMAGE.
 */
import { useCallback, useMemo } from "react";
import { addMonths, addDays, startOfToday } from "date-fns";
import { Box, FormControl, Typography } from "@mui/material";
import { Select } from "@mui/material";
import { MenuItem } from "@mui/material";
import { Tooltip } from "@mui/material";
import { IconButton } from "@mui/material";
import { ImportExport } from "@mui/icons-material";

import { selectedAnalysisPeriod } from "../../network/load-specific-month.js";
import { CycleChart, CycleChartPoint, ExtraTooltip, YZoomRange } from "./CycleChart.js";
import * as matDetails from "../../cell-status/material-details.js";
import {
  filterStationCycles,
  FilterAnyMachineKey,
  copyCyclesToClipboard,
  plannedOperationMinutes,
  LoadCycleData,
  loadOccupancyCycles,
  FilterAnyLoadKey,
  emptyStationCycles,
  PartAndProcess,
  PartCycleChartData,
} from "../../data/results.cycles.js";
import { PartIdenticon } from "../station-monitor/Material.js";
import StationDataTable from "./StationDataTable.js";
import { useSetTitle, isDemoAtom } from "../routes.js";
import { last30MaterialSummary, specificMonthMaterialSummary } from "../../cell-status/material-summary.js";
import {
  last30EstimatedCycleTimes,
  PartAndStationOperation,
  specificMonthEstimatedCycleTimes,
} from "../../cell-status/estimated-cycle-times.js";
import { last30StationCycles, specificMonthStationCycles } from "../../cell-status/station-cycles.js";
import { LazySeq } from "@seedtactics/immutable-collections";
import { atom, useAtom, useAtomValue, useSetAtom } from "jotai";
import { atomWithDefault } from "jotai/utils";

// --------------------------------------------------------------------------------
// Machine Cycles
// --------------------------------------------------------------------------------

const machineShowGraph = atom<boolean>(true);
const machineSelectedPart = atomWithDefault<PartAndProcess | undefined>((get) =>
  get(isDemoAtom) ? { part: "aaa", proc: 2 } : undefined,
);
const machineSelectedMachine = atom<string>(FilterAnyMachineKey);
const machineSelectedOperation = atom<PartAndStationOperation | undefined>(undefined);
const machineSelectedPallet = atom<number | undefined>(undefined);
const machineZoomDateRange = atom<{ start: Date; end: Date } | undefined>(undefined);
const machineYZoom = atom<YZoomRange | null>(null);

export function PartMachineCycleChart() {
  useSetTitle("Machine Cycles");
  const setMatToShow = useSetAtom(matDetails.materialDialogOpen);
  const extraStationCycleTooltip = useCallback(
    function extraStationCycleTooltip(point: CycleChartPoint): ReadonlyArray<ExtraTooltip> {
      const partC = point as PartCycleChartData;
      const ret = [];
      for (const mat of partC.material) {
        ret.push({
          title: mat.serial ? mat.serial : "Material",
          value: "Open Card",
          link: () => setMatToShow({ type: "LogMat", logMat: mat }),
        });
      }
      return ret;
    },
    [setMatToShow],
  );

  // values which user can select to be filtered on
  const period = useAtomValue(selectedAnalysisPeriod);
  const estimatedCycleTimes = useAtomValue(
    period.type === "Last30" ? last30EstimatedCycleTimes : specificMonthEstimatedCycleTimes,
  );
  const matSummary = useAtomValue(
    period.type === "Last30" ? last30MaterialSummary : specificMonthMaterialSummary,
  );

  // filter/display state
  const [showGraph, setShowGraph] = useAtom(machineShowGraph);
  const [selectedPart, setSelectedPart] = useAtom(machineSelectedPart);
  const [selectedMachine, setSelectedMachine] = useAtom(machineSelectedMachine);
  const [selectedOperation, setSelectedOperation] = useAtom(machineSelectedOperation);
  const [selectedPallet, setSelectedPallet] = useAtom(machineSelectedPallet);
  const [zoomDateRange, setZoomRange] = useAtom(machineZoomDateRange);
  const [yZoom, setYZoom] = useAtom(machineYZoom);

  // calculate points
  const defaultDateRange =
    period.type === "Last30"
      ? [addDays(startOfToday(), -29), addDays(startOfToday(), 1)]
      : [period.month, addMonths(period.month, 1)];
  const cycles = useAtomValue(period.type === "Last30" ? last30StationCycles : specificMonthStationCycles);
  const points = useMemo(() => {
    if (selectedPart) {
      if (selectedOperation) {
        return filterStationCycles(cycles.valuesToLazySeq(), {
          partAndProc: selectedPart,
          pallet: selectedPallet,
          operation: selectedOperation,
        });
      } else {
        return filterStationCycles(cycles.valuesToLazySeq(), {
          partAndProc: selectedPart,
          pallet: selectedPallet,
          station: FilterAnyMachineKey,
        });
      }
    } else {
      if (selectedPallet || selectedMachine !== FilterAnyMachineKey) {
        return filterStationCycles(cycles.valuesToLazySeq(), {
          pallet: selectedPallet,
          station: selectedMachine,
        });
      } else {
        return emptyStationCycles(cycles.valuesToLazySeq());
      }
    }
  }, [selectedPart, selectedPallet, selectedMachine, selectedOperation, cycles]);
<<<<<<< HEAD
  const curOperation = selectedPart ? (selectedOperation ?? points.allMachineOperations[0]) : undefined;
=======

  // If we have selected a part and there is only one operation, default to it.
  const curOperation = selectedPart
    ? (selectedOperation ??
      (points.allMachineOperations.length === 1 ? points.allMachineOperations[0] : undefined))
    : undefined;
>>>>>>> ba17d25d
  const plannedMinutes = useMemo(() => {
    if (curOperation) {
      return plannedOperationMinutes(points, false);
    } else {
      return undefined;
    }
  }, [points, curOperation]);

  return (
    <Box paddingLeft="24px" paddingRight="24px" paddingTop="10px">
      <Box
        component="nav"
        sx={{
          display: "flex",
          minHeight: "2.5em",
          alignItems: "center",
          maxWidth: "calc(100vw - 24px - 24px)",
        }}
      >
        <Typography variant="subtitle1">Machine Cycles</Typography>
        <Box flexGrow={1} />
        <FormControl size="small">
          <Select
            autoWidth
            value={showGraph ? "graph" : "table"}
            onChange={(e) => setShowGraph(e.target.value === "graph")}
          >
            <MenuItem key="graph" value="graph">
              Graph
            </MenuItem>
            <MenuItem key="table" value="table">
              Table
            </MenuItem>
          </Select>
        </FormControl>
        <FormControl size="small">
          <Select
            autoWidth
            displayEmpty
            value={
              selectedPart
                ? points.allPartAndProcNames.findIndex(
                    (o) => selectedPart.part === o.part && selectedPart.proc === o.proc,
                  )
                : -1
            }
            style={{ marginLeft: "1em" }}
            onChange={(e) => {
              setSelectedPart(
                e.target.value === -1 ? undefined : points.allPartAndProcNames[e.target.value as number],
              );
              setSelectedOperation(undefined);
            }}
          >
            <MenuItem key={0} value={-1}>
              <em>Any Part</em>
            </MenuItem>
            {points.allPartAndProcNames.map((n, idx) => (
              <MenuItem key={idx} value={idx}>
                <div style={{ display: "flex", alignItems: "center" }}>
                  <PartIdenticon part={n.part} size={20} />
                  <span style={{ marginRight: "1em" }}>
                    {n.part}-{n.proc}
                  </span>
                </div>
              </MenuItem>
            ))}
          </Select>
        </FormControl>
        <FormControl size="small">
          <Select
            autoWidth
            displayEmpty
            value={
              selectedPart
                ? curOperation
                  ? points.allMachineOperations.findIndex((o) => curOperation.compare(o) === 0)
                  : -1
                : selectedMachine
            }
            style={{ marginLeft: "1em" }}
            onChange={(e) => {
              if (selectedPart) {
                setSelectedOperation(points.allMachineOperations[e.target.value as number]);
              } else {
                setSelectedMachine(e.target.value as string);
              }
            }}
          >
            {selectedPart
              ? [
                  ...(points.allMachineOperations.length !== 1
                    ? [
                        <MenuItem value={-1}>
                          <em>Any Operation</em>
                        </MenuItem>,
                      ]
                    : []),
                  ...points.allMachineOperations.map((oper, idx) => (
                    <MenuItem key={idx} value={idx}>
                      {oper.statGroup} {oper.operation}
                    </MenuItem>
                  )),
                ]
              : [
                  <MenuItem key={-1} value={FilterAnyMachineKey}>
                    <em>Any Machine</em>
                  </MenuItem>,
                  points.allMachineNames.map((n) => (
                    <MenuItem key={n} value={n}>
                      <div style={{ display: "flex", alignItems: "center" }}>
                        <span style={{ marginRight: "1em" }}>{n}</span>
                      </div>
                    </MenuItem>
                  )),
                ]}
          </Select>
        </FormControl>
        <FormControl size="small">
          <Select
            autoWidth
            displayEmpty
            value={selectedPallet || ""}
            style={{ marginLeft: "1em" }}
            onChange={(e) =>
              setSelectedPallet(e.target.value === "" ? undefined : (e.target.value as number))
            }
          >
            <MenuItem key={0} value="">
              <em>Any Pallet</em>
            </MenuItem>
            {points.allPalletNames.map((n) => (
              <MenuItem key={n} value={n}>
                <div style={{ display: "flex", alignItems: "center" }}>
                  <span style={{ marginRight: "1em" }}>{n}</span>
                </div>
              </MenuItem>
            ))}
          </Select>
        </FormControl>
        {points.data.size > 0 ? (
          <Tooltip title="Copy to Clipboard">
            <IconButton
              onClick={() => copyCyclesToClipboard(points, matSummary.matsById, zoomDateRange)}
              style={{ height: "25px", paddingTop: 0, paddingBottom: 0 }}
              size="large"
            >
              <ImportExport />
            </IconButton>
          </Tooltip>
        ) : undefined}
      </Box>
      <main>
        {showGraph ? (
          <CycleChart
            points={points.data}
            series_label={points.seriesLabel}
            default_date_range={defaultDateRange}
            extra_tooltip={extraStationCycleTooltip}
            current_date_zoom={zoomDateRange}
            set_date_zoom_range={(z) => setZoomRange(z.zoom)}
            yZoom={yZoom}
            setYZoom={setYZoom}
            stats={curOperation ? estimatedCycleTimes.get(curOperation) : undefined}
            partCntPerPoint={
              curOperation ? LazySeq.of(points.data).head()?.[1]?.[0]?.material?.length : undefined
            }
            plannedTimeMinutes={plannedMinutes}
          />
        ) : (
          <StationDataTable
            points={points.data}
            matsById={matSummary.matsById}
            period={period}
            current_date_zoom={zoomDateRange}
            set_date_zoom_range={(z) => setZoomRange(z.zoom)}
            showWorkorderAndInspect={true}
            emptyMessage="Select part, station, or pallet to see cycles."
          />
        )}
      </main>
    </Box>
  );
}

// --------------------------------------------------------------------------------
// Load Cycles
// --------------------------------------------------------------------------------

type LoadCycleFilter = "LULOccupancy" | "LoadOp" | "UnloadOp";

const loadShowGraph = atom<boolean>(true);
const loadSelectedPart = atomWithDefault<PartAndProcess | undefined>((get) =>
  get(isDemoAtom) ? { part: "aaa", proc: 2 } : undefined,
);
const loadSelectedOperation = atomWithDefault<LoadCycleFilter>((get) =>
  get(isDemoAtom) ? "LoadOp" : "LULOccupancy",
);
const loadSelectedLoad = atom<string>(FilterAnyLoadKey);
const loadSelectedPallet = atom<number | undefined>(undefined);
const loadZoomDateRange = atom<{ start: Date; end: Date } | undefined>(undefined);
const loadYZoom = atom<YZoomRange | null>(null);

export function PartLoadStationCycleChart() {
  useSetTitle("L/U Cycles");
  const setMatToShow = useSetAtom(matDetails.materialDialogOpen);
  const extraLoadCycleTooltip = useCallback(
    function extraLoadCycleTooltip(point: CycleChartPoint): ReadonlyArray<ExtraTooltip> {
      const partC = point as LoadCycleData;
      const ret = [];
      if (partC.operations) {
        for (const mat of partC.operations) {
          ret.push({
            title: (mat.mat.serial ? mat.mat.serial : "Material") + " " + mat.operation,
            value: "Open Card",
            link: () => setMatToShow({ type: "LogMat", logMat: mat.mat }),
          });
        }
      }
      return ret;
    },
    [setMatToShow],
  );

  const period = useAtomValue(selectedAnalysisPeriod);

  const [showGraph, setShowGraph] = useAtom(loadShowGraph);
  const [selectedPart, setSelectedPart] = useAtom(loadSelectedPart);
  const [selectedOperation, setSelectedOperation] = useAtom(loadSelectedOperation);
  const [selectedLoadStation, setSelectedLoadStation] = useAtom(loadSelectedLoad);
  const [selectedPallet, setSelectedPallet] = useAtom(loadSelectedPallet);
  const [zoomDateRange, setZoomRange] = useAtom(loadZoomDateRange);
  const [yZoom, setYZoom] = useAtom(loadYZoom);
  const curOperation = useMemo(
    () =>
      selectedPart && selectedOperation === "LoadOp"
        ? new PartAndStationOperation(selectedPart.part, "L/U", "LOAD" + "-" + selectedPart.proc.toString())
        : selectedPart && selectedOperation === "UnloadOp"
          ? new PartAndStationOperation(
              selectedPart.part,
              "L/U",
              "UNLOAD" + "-" + selectedPart.proc.toString(),
            )
          : null,
    [selectedPart, selectedOperation],
  );

  const defaultDateRange =
    period.type === "Last30"
      ? [addDays(startOfToday(), -29), addDays(startOfToday(), 1)]
      : [period.month, addMonths(period.month, 1)];
  const cycles = useAtomValue(period.type === "Last30" ? last30StationCycles : specificMonthStationCycles);
  const matSummary = useAtomValue(
    period.type === "Last30" ? last30MaterialSummary : specificMonthMaterialSummary,
  );
  const estimatedCycleTimes = useAtomValue(
    period.type === "Last30" ? last30EstimatedCycleTimes : specificMonthEstimatedCycleTimes,
  );
  const points = useMemo(() => {
    if (selectedPart || selectedPallet || selectedLoadStation !== FilterAnyLoadKey) {
      if (curOperation) {
        return filterStationCycles(cycles.valuesToLazySeq(), {
          operation: curOperation,
          pallet: selectedPallet,
          station: selectedLoadStation,
        });
      } else if (showGraph) {
        return loadOccupancyCycles(cycles.valuesToLazySeq(), {
          partAndProc: selectedPart,
          pallet: selectedPallet,
          station: selectedLoadStation,
        });
      } else {
        return filterStationCycles(cycles.valuesToLazySeq(), {
          partAndProc: selectedPart,
          pallet: selectedPallet,
          station: selectedLoadStation,
        });
      }
    } else {
      return emptyStationCycles(cycles.valuesToLazySeq());
    }
  }, [selectedPart, selectedPallet, curOperation, selectedLoadStation, cycles, showGraph]);
  const plannedMinutes = useMemo(() => {
    if (selectedOperation === "LoadOp" || selectedOperation === "UnloadOp") {
      return plannedOperationMinutes(points, true);
    } else {
      return undefined;
    }
  }, [points, selectedOperation]);

  return (
    <Box paddingLeft="24px" paddingRight="24px" paddingTop="10px">
      <Box
        component="nav"
        sx={{
          display: "flex",
          minHeight: "2.5em",
          alignItems: "center",
          maxWidth: "calc(100vw - 24px - 24px)",
        }}
      >
        <Typography variant="subtitle1">Load/Unload Cycles</Typography>
        <Box flexGrow={1} />
        <FormControl size="small">
          <Select
            autoWidth
            value={showGraph ? "graph" : "table"}
            onChange={(e) => setShowGraph(e.target.value === "graph")}
          >
            <MenuItem key="graph" value="graph">
              Graph
            </MenuItem>
            <MenuItem key="table" value="table">
              Table
            </MenuItem>
          </Select>
        </FormControl>
        <FormControl size="small">
          <Select
            autoWidth
            displayEmpty
            value={
              selectedPart
                ? points.allPartAndProcNames.findIndex(
                    (o) => selectedPart.part === o.part && selectedPart.proc === o.proc,
                  )
                : -1
            }
            style={{ marginLeft: "1em" }}
            onChange={(e) => {
              if (e.target.value === -1) {
                setSelectedPart(undefined);
                setSelectedOperation("LULOccupancy");
              } else {
                setSelectedPart(
                  e.target.value === -1 ? undefined : points.allPartAndProcNames[e.target.value as number],
                );
              }
            }}
          >
            <MenuItem key={0} value={-1}>
              <em>Any Part</em>
            </MenuItem>
            {points.allPartAndProcNames.map((n, idx) => (
              <MenuItem key={idx} value={idx}>
                <div style={{ display: "flex", alignItems: "center" }}>
                  <PartIdenticon part={n.part} size={20} />
                  <span style={{ marginRight: "1em" }}>
                    {n.part}-{n.proc}
                  </span>
                </div>
              </MenuItem>
            ))}
          </Select>
        </FormControl>
        <FormControl size="small">
          <Select
            autoWidth
            displayEmpty
            value={selectedOperation}
            style={{ marginLeft: "1em" }}
            onChange={(e) => setSelectedOperation(e.target.value as LoadCycleFilter)}
          >
            <MenuItem value={"LULOccupancy"}>L/U Occupancy</MenuItem>
            {selectedPart ? <MenuItem value={"LoadOp"}>Load Operation (estimated)</MenuItem> : undefined}
            {selectedPart ? <MenuItem value={"UnloadOp"}>Unload Operation (estimated)</MenuItem> : undefined}
          </Select>
        </FormControl>
        <FormControl size="small">
          <Select
            autoWidth
            displayEmpty
            value={selectedLoadStation}
            style={{ marginLeft: "1em" }}
            onChange={(e) => {
              setSelectedLoadStation(e.target.value);
            }}
          >
            <MenuItem key={-1} value={FilterAnyLoadKey}>
              <em>Any Station</em>
            </MenuItem>
            {points.allLoadStationNames.map((n) => (
              <MenuItem key={n} value={n}>
                <div style={{ display: "flex", alignItems: "center" }}>
                  <span style={{ marginRight: "1em" }}>{n}</span>
                </div>
              </MenuItem>
            ))}
          </Select>
        </FormControl>
        <FormControl size="small">
          <Select
            autoWidth
            displayEmpty
            value={selectedPallet || ""}
            style={{ marginLeft: "1em" }}
            onChange={(e) =>
              setSelectedPallet(e.target.value === "" ? undefined : (e.target.value as number))
            }
          >
            <MenuItem key={0} value="">
              <em>Any Pallet</em>
            </MenuItem>
            {points.allPalletNames.map((n) => (
              <MenuItem key={n} value={n}>
                <div style={{ display: "flex", alignItems: "center" }}>
                  <span style={{ marginRight: "1em" }}>{n}</span>
                </div>
              </MenuItem>
            ))}
          </Select>
        </FormControl>
        {points.data.size > 0 ? (
          <Tooltip title="Copy to Clipboard">
            <IconButton
              onClick={() =>
                copyCyclesToClipboard(
                  points,
                  matSummary.matsById,
                  zoomDateRange,
                  selectedOperation === "LULOccupancy",
                )
              }
              style={{ height: "25px", paddingTop: 0, paddingBottom: 0 }}
              size="large"
            >
              <ImportExport />
            </IconButton>
          </Tooltip>
        ) : undefined}
      </Box>
      <main>
        {showGraph ? (
          <CycleChart
            points={points.data}
            series_label={points.seriesLabel}
            default_date_range={defaultDateRange}
            extra_tooltip={extraLoadCycleTooltip}
            current_date_zoom={zoomDateRange}
            set_date_zoom_range={(z) => setZoomRange(z.zoom)}
            yZoom={yZoom}
            setYZoom={setYZoom}
            stats={curOperation ? estimatedCycleTimes.get(curOperation) : undefined}
            plannedTimeMinutes={plannedMinutes}
          />
        ) : (
          <StationDataTable
            points={points.data}
            matsById={matSummary.matsById}
            period={period}
            current_date_zoom={zoomDateRange}
            set_date_zoom_range={(z) => setZoomRange(z.zoom)}
            showWorkorderAndInspect={true}
            hideMedian={selectedOperation === "LULOccupancy"}
            emptyMessage="Select part, operation, or pallet to see cycles."
          />
        )}
      </main>
    </Box>
  );
}<|MERGE_RESOLUTION|>--- conflicted
+++ resolved
@@ -151,16 +151,12 @@
       }
     }
   }, [selectedPart, selectedPallet, selectedMachine, selectedOperation, cycles]);
-<<<<<<< HEAD
-  const curOperation = selectedPart ? (selectedOperation ?? points.allMachineOperations[0]) : undefined;
-=======
 
   // If we have selected a part and there is only one operation, default to it.
   const curOperation = selectedPart
     ? (selectedOperation ??
       (points.allMachineOperations.length === 1 ? points.allMachineOperations[0] : undefined))
     : undefined;
->>>>>>> ba17d25d
   const plannedMinutes = useMemo(() => {
     if (curOperation) {
       return plannedOperationMinutes(points, false);
@@ -254,7 +250,7 @@
               ? [
                   ...(points.allMachineOperations.length !== 1
                     ? [
-                        <MenuItem value={-1}>
+                        <MenuItem key={-1} value={-1}>
                           <em>Any Operation</em>
                         </MenuItem>,
                       ]
