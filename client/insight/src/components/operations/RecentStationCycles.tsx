/* Copyright (c) 2023, John Lenz

All rights reserved.

Redistribution and use in source and binary forms, with or without
modification, are permitted provided that the following conditions are met:

    * Redistributions of source code must retain the above copyright
      notice, this list of conditions and the following disclaimer.

    * Redistributions in binary form must reproduce the above
      copyright notice, this list of conditions and the following
      disclaimer in the documentation and/or other materials provided
      with the distribution.

    * Neither the name of John Lenz, Black Maple Software, SeedTactics,
      nor the names of other contributors may be used to endorse or
      promote products derived from this software without specific
      prior written permission.

THIS SOFTWARE IS PROVIDED BY THE COPYRIGHT HOLDERS AND CONTRIBUTORS
"AS IS" AND ANY EXPRESS OR IMPLIED WARRANTIES, INCLUDING, BUT NOT
LIMITED TO, THE IMPLIED WARRANTIES OF MERCHANTABILITY AND FITNESS FOR
A PARTICULAR PURPOSE ARE DISCLAIMED. IN NO EVENT SHALL THE COPYRIGHT
OWNER OR CONTRIBUTORS BE LIABLE FOR ANY DIRECT, INDIRECT, INCIDENTAL,
SPECIAL, EXEMPLARY, OR CONSEQUENTIAL DAMAGES (INCLUDING, BUT NOT
LIMITED TO, PROCUREMENT OF SUBSTITUTE GOODS OR SERVICES; LOSS OF USE,
DATA, OR PROFITS; OR BUSINESS INTERRUPTION) HOWEVER CAUSED AND ON ANY
THEORY OF LIABILITY, WHETHER IN CONTRACT, STRICT LIABILITY, OR TORT
(INCLUDING NEGLIGENCE OR OTHERWISE) ARISING IN ANY WAY OUT OF THE USE
OF THIS SOFTWARE, EVEN IF ADVISED OF THE POSSIBILITY OF SUCH DAMAGE.
 */
import { useCallback, useMemo } from "react";
import { Box, FormControl, Typography } from "@mui/material";
import { addDays, startOfToday } from "date-fns";
import { Tooltip } from "@mui/material";
import { IconButton } from "@mui/material";
import { Select } from "@mui/material";
import { MenuItem } from "@mui/material";
import { ImportExport } from "@mui/icons-material";

import StationDataTable from "../analysis/StationDataTable.js";
import { PartIdenticon } from "../station-monitor/Material.js";
import {
  filterStationCycles,
  FilterAnyMachineKey,
  copyCyclesToClipboard,
  plannedOperationMinutes,
  loadOccupancyCycles,
  LoadCycleData,
  FilterAnyLoadKey,
  PartAndProcess,
} from "../../data/results.cycles.js";
import * as matDetails from "../../cell-status/material-details.js";
import { CycleChart, CycleChartPoint, ExtraTooltip, YZoomRange } from "../analysis/CycleChart.js";
import { last30MaterialSummary } from "../../cell-status/material-summary.js";
import {
  last30EstimatedCycleTimes,
  PartAndStationOperation,
} from "../../cell-status/estimated-cycle-times.js";
import { last30StationCycles } from "../../cell-status/station-cycles.js";
import { LazySeq } from "@seedtactics/immutable-collections";
import { useSetTitle } from "../routes.js";
import { atom, useAtom, useAtomValue, useSetAtom } from "jotai";

export type CycleType = "labor" | "machine";

const lulShowGraphAtom = atom<boolean>(true);
const machineShowGraphAtom = atom<boolean>(true);
const lulSelectedPartAtom = atom<PartAndProcess | undefined>(undefined);
const machineSelectedPartAtom = atom<PartAndProcess | undefined>(undefined);
const machineSelectedOperation = atom<PartAndStationOperation | undefined>(undefined);
const lulSelectedPalletAtom = atom<number | undefined>(undefined);
const machineSelectedPalletAtom = atom<number | undefined>(undefined);
const lulChartZoomAtom = atom<{ zoom?: { start: Date; end: Date } }>({});
const machineChartZoomAtom = atom<{ zoom?: { start: Date; end: Date } }>({});
const lulYZoomAtom = atom<YZoomRange | null>(null);
const machineYZoomAtom = atom<YZoomRange | null>(null);

export function RecentStationCycleChart({ ty }: { ty: CycleType }) {
  useSetTitle(ty === "labor" ? "L/U Cycles" : "Machine Cycles");
  const setMatToShow = useSetAtom(matDetails.materialDialogOpen);
  const extraStationCycleTooltip = useCallback(
    function extraStationCycleTooltip(point: CycleChartPoint): ReadonlyArray<ExtraTooltip> {
      const partC = point as LoadCycleData;
      const ret = [];
      if (partC.operations) {
        for (const mat of partC.operations) {
          ret.push({
            title: (mat.mat.serial ? mat.mat.serial : "Material") + " " + mat.operation,
            value: "Open Card",
            link: () => setMatToShow({ type: "LogMat", logMat: mat.mat }),
          });
        }
      } else {
        for (const mat of partC.material) {
          ret.push({
            title: mat.serial ? mat.serial : "Material",
            value: "Open Card",
            link: () => setMatToShow({ type: "LogMat", logMat: mat }),
          });
        }
      }
      return ret;
    },
    [setMatToShow],
  );

  const [showGraph, setShowGraph] = useAtom(ty === "labor" ? lulShowGraphAtom : machineShowGraphAtom);
  const [chartZoom, setChartZoom] = useAtom(ty === "labor" ? lulChartZoomAtom : machineChartZoomAtom);
  const [selectedPart, setSelectedPart] = useAtom(
    ty === "labor" ? lulSelectedPartAtom : machineSelectedPartAtom,
  );
  const [selectedOperation, setSelectedOperation] = useAtom(machineSelectedOperation);
  const [selectedPallet, setSelectedPallet] = useAtom(
    ty === "labor" ? lulSelectedPalletAtom : machineSelectedPalletAtom,
  );
  const [yZoom, setYZoom] = useAtom(ty === "labor" ? lulYZoomAtom : machineYZoomAtom);

  const estimatedCycleTimes = useAtomValue(last30EstimatedCycleTimes);
  const default_date_range = [addDays(startOfToday(), -4), addDays(startOfToday(), 1)];

  const cycles = useAtomValue(last30StationCycles);
  const matSummary = useAtomValue(last30MaterialSummary);
  const points = useMemo(() => {
    const today = startOfToday();
    if (selectedOperation) {
      return filterStationCycles(cycles.valuesToLazySeq(), {
        zoom: { start: addDays(today, -4), end: addDays(today, 1) },
        partAndProc: selectedPart,
        pallet: selectedPallet,
        operation: selectedOperation,
      });
    } else if (ty === "labor" && showGraph) {
      return loadOccupancyCycles(cycles.valuesToLazySeq(), {
        zoom: { start: addDays(today, -4), end: addDays(today, 1) },
        partAndProc: selectedPart,
        pallet: selectedPallet,
      });
    } else {
      return filterStationCycles(cycles.valuesToLazySeq(), {
        zoom: { start: addDays(today, -4), end: addDays(today, 1) },
        partAndProc: selectedPart,
        pallet: selectedPallet,
        station: ty === "labor" ? FilterAnyLoadKey : FilterAnyMachineKey,
      });
    }
  }, [cycles, ty, selectedPart, selectedPallet, selectedOperation, showGraph]);
<<<<<<< HEAD
  const curOperation = selectedPart ? (selectedOperation ?? points.allMachineOperations[0]) : undefined;
=======
  // If we have selected a part and there is only one operation, default to it.
  const curOperation = selectedPart
    ? (selectedOperation ??
      (points.allMachineOperations.length === 1 ? points.allMachineOperations[0] : undefined))
    : undefined;
>>>>>>> ba17d25d
  const plannedMinutes = useMemo(() => {
    if (curOperation && ty === "machine") {
      return plannedOperationMinutes(points, false);
    } else {
      return undefined;
    }
  }, [points, ty, curOperation]);

  return (
    <Box paddingLeft="24px" paddingRight="24px" paddingTop="10px">
      <Box
        component="nav"
        sx={{
          display: "flex",
          minHeight: "2.5em",
          alignItems: "center",
          maxWidth: "calc(100vw - 24px - 24px)",
        }}
      >
        <Typography variant="subtitle1">
          Recent {ty === "labor" ? "Load/Unload Occupancy" : "Machine Cycles"}
        </Typography>
        <Box flexGrow={1} />
        <FormControl size="small">
          <Select
            name="Station-Cycles-chart-or-table-select"
            autoWidth
            value={showGraph ? "graph" : "table"}
            onChange={(e) => setShowGraph(e.target.value === "graph")}
          >
            <MenuItem key="graph" value="graph">
              Graph
            </MenuItem>
            <MenuItem key="table" value="table">
              Table
            </MenuItem>
          </Select>
        </FormControl>
        <FormControl size="small">
          <Select
            autoWidth
            displayEmpty
            value={
              selectedPart
                ? points.allPartAndProcNames.findIndex(
                    (o) => selectedPart.part === o.part && selectedPart.proc === o.proc,
                  )
                : -1
            }
            style={{ marginLeft: "1em" }}
            onChange={(e) => {
              setSelectedPart(
                e.target.value === -1 ? undefined : points.allPartAndProcNames[e.target.value as number],
              );
              setSelectedOperation(undefined);
            }}
          >
            <MenuItem key={0} value={-1}>
              <em>Any Part</em>
            </MenuItem>
            {points.allPartAndProcNames.map((n, idx) => (
              <MenuItem key={idx} value={idx}>
                <div style={{ display: "flex", alignItems: "center" }}>
                  <PartIdenticon part={n.part} size={20} />
                  <span style={{ marginRight: "1em" }}>
                    {n.part}-{n.proc}
                  </span>
                </div>
              </MenuItem>
            ))}
          </Select>
        </FormControl>
        {ty === "machine" ? (
          <FormControl size="small">
            <Select
              name="Station-Cycles-cycle-chart-station-select"
              autoWidth
              displayEmpty
              value={
                curOperation
                  ? points.allMachineOperations.findIndex((o) => curOperation.compare(o) === 0)
                  : -1
              }
              style={{ marginLeft: "1em" }}
              onChange={(e) => setSelectedOperation(points.allMachineOperations[e.target.value as number])}
            >
              {[
                ...(points.allMachineOperations.length !== 1
                  ? [
                      <MenuItem value={-1}>
                        <em>Any Operation</em>
                      </MenuItem>,
                    ]
                  : []),
                ...points.allMachineOperations.map((oper, idx) => (
                  <MenuItem key={idx} value={idx}>
                    {oper.statGroup} {oper.operation}
                  </MenuItem>
                )),
              ]}
            </Select>
          </FormControl>
        ) : undefined}
        <FormControl size="small">
          <Select
            name="Station-Cycles-cycle-chart-station-pallet"
            autoWidth
            displayEmpty
            value={selectedPallet || ""}
            style={{ marginLeft: "1em" }}
            onChange={(e) =>
              setSelectedPallet(e.target.value === "" ? undefined : (e.target.value as number))
            }
          >
            <MenuItem key={0} value="">
              <em>Any Pallet</em>
            </MenuItem>
            {points.allPalletNames.map((n) => (
              <MenuItem key={n} value={n}>
                <div style={{ display: "flex", alignItems: "center" }}>
                  <span style={{ marginRight: "1em" }}>{n}</span>
                </div>
              </MenuItem>
            ))}
          </Select>
        </FormControl>
        <Tooltip title="Copy to Clipboard">
          <IconButton
            onClick={() => copyCyclesToClipboard(points, matSummary.matsById, undefined, ty === "labor")}
            style={{ height: "25px", paddingTop: 0, paddingBottom: 0 }}
            size="large"
          >
            <ImportExport />
          </IconButton>
        </Tooltip>
      </Box>
      <main>
        {showGraph ? (
          <CycleChart
            points={points.data}
            series_label={points.seriesLabel}
            default_date_range={default_date_range}
            extra_tooltip={extraStationCycleTooltip}
            current_date_zoom={chartZoom.zoom}
            set_date_zoom_range={setChartZoom}
            yZoom={yZoom}
            setYZoom={setYZoom}
            stats={curOperation && ty === "machine" ? estimatedCycleTimes.get(curOperation) : undefined}
            partCntPerPoint={
              curOperation ? LazySeq.of(points.data).head()?.[1]?.[0]?.material?.length : undefined
            }
            plannedTimeMinutes={plannedMinutes}
          />
        ) : (
          <StationDataTable
            points={points.data}
            matsById={matSummary.matsById}
            period={{ type: "Last30" }}
            current_date_zoom={undefined}
            set_date_zoom_range={undefined}
            showWorkorderAndInspect={true}
            hideMedian={ty === "labor"}
          />
        )}
      </main>
    </Box>
  );
}<|MERGE_RESOLUTION|>--- conflicted
+++ resolved
@@ -146,15 +146,11 @@
       });
     }
   }, [cycles, ty, selectedPart, selectedPallet, selectedOperation, showGraph]);
-<<<<<<< HEAD
-  const curOperation = selectedPart ? (selectedOperation ?? points.allMachineOperations[0]) : undefined;
-=======
   // If we have selected a part and there is only one operation, default to it.
   const curOperation = selectedPart
     ? (selectedOperation ??
       (points.allMachineOperations.length === 1 ? points.allMachineOperations[0] : undefined))
     : undefined;
->>>>>>> ba17d25d
   const plannedMinutes = useMemo(() => {
     if (curOperation && ty === "machine") {
       return plannedOperationMinutes(points, false);
@@ -244,7 +240,7 @@
               {[
                 ...(points.allMachineOperations.length !== 1
                   ? [
-                      <MenuItem value={-1}>
+                      <MenuItem key={-1} value={-1}>
                         <em>Any Operation</em>
                       </MenuItem>,
                     ]
