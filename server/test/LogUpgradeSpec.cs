--- conflicted
+++ resolved
@@ -213,13 +213,8 @@
 
       _log.RecordAddMaterialToQueue(EventLogMaterial.FromLogMat(mat), "queue", 5, null, null, now.AddHours(2));
 
-<<<<<<< HEAD
-      _log.GetMaterialInQueue("queue").Should().BeEquivalentTo(new[] {
+      _log.GetMaterialInAllQueues().Should().BeEquivalentTo(new[] {
         new QueuedMaterial() {
-=======
-      _log.GetMaterialInAllQueues().Should().BeEquivalentTo(new[] {
-        new EventLogDB.QueuedMaterial() {
->>>>>>> aef3340c
           MaterialID = matId,
           Queue = "queue",
           Position = 0,
