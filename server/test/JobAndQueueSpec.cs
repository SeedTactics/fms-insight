--- conflicted
+++ resolved
@@ -219,7 +219,6 @@
     return job with
     {
       RouteEndUTC = job.RouteStartUTC.AddHours(1),
-<<<<<<< HEAD
       Processes = job.Processes.Select(
         (proc, procIdx) =>
           new ProcessInfo()
@@ -228,18 +227,6 @@
               .ToImmutableList()
           }
       )
-=======
-      Processes = job
-        .Processes.Select(
-          (proc, procIdx) =>
-            new ProcessInfo()
-            {
-              Paths = proc
-                .Paths.Select(path => path with { Casting = procIdx == 0 ? path.Casting : null })
-                .ToImmutableList()
-            }
-        )
->>>>>>> 669766cf
         .ToImmutableList()
     };
   }
@@ -527,8 +514,8 @@
         },
         options =>
           options
-            .Using<DateTime?>(ctx =>
-              ctx.Subject.Value.Should().BeCloseTo(ctx.Expectation.Value, TimeSpan.FromSeconds(4))
+            .Using<DateTime?>(
+              ctx => ctx.Subject.Value.Should().BeCloseTo(ctx.Expectation.Value, TimeSpan.FromSeconds(4))
             )
             .WhenTypeIs<DateTime?>()
       );
@@ -582,12 +569,12 @@
         },
         options =>
           options
-            .Using<DateTime>(ctx =>
-              ctx.Subject.Should().BeCloseTo(ctx.Expectation, precision: TimeSpan.FromSeconds(4))
+            .Using<DateTime>(
+              ctx => ctx.Subject.Should().BeCloseTo(ctx.Expectation, precision: TimeSpan.FromSeconds(4))
             )
             .WhenTypeIs<DateTime>()
-            .Using<TimeSpan>(ctx =>
-              ctx.Subject.Should().BeCloseTo(ctx.Expectation, precision: TimeSpan.FromSeconds(4))
+            .Using<TimeSpan>(
+              ctx => ctx.Subject.Should().BeCloseTo(ctx.Expectation, precision: TimeSpan.FromSeconds(4))
             )
             .WhenTypeIs<TimeSpan>()
             .ComparingByMembers<LogEntry>()
@@ -609,12 +596,12 @@
         },
         options =>
           options
-            .Using<DateTime>(ctx =>
-              ctx.Subject.Should().BeCloseTo(ctx.Expectation, precision: TimeSpan.FromSeconds(4))
+            .Using<DateTime>(
+              ctx => ctx.Subject.Should().BeCloseTo(ctx.Expectation, precision: TimeSpan.FromSeconds(4))
             )
             .WhenTypeIs<DateTime>()
-            .Using<TimeSpan>(ctx =>
-              ctx.Subject.Should().BeCloseTo(ctx.Expectation, precision: TimeSpan.FromSeconds(4))
+            .Using<TimeSpan>(
+              ctx => ctx.Subject.Should().BeCloseTo(ctx.Expectation, precision: TimeSpan.FromSeconds(4))
             )
             .WhenTypeIs<TimeSpan>()
             .ComparingByMembers<LogEntry>()
@@ -863,12 +850,12 @@
         expectedLog,
         options =>
           options
-            .Using<DateTime>(ctx =>
-              ctx.Subject.Should().BeCloseTo(ctx.Expectation, precision: TimeSpan.FromSeconds(4))
+            .Using<DateTime>(
+              ctx => ctx.Subject.Should().BeCloseTo(ctx.Expectation, precision: TimeSpan.FromSeconds(4))
             )
             .WhenTypeIs<DateTime>()
-            .Using<TimeSpan>(ctx =>
-              ctx.Subject.Should().BeCloseTo(ctx.Expectation, precision: TimeSpan.FromSeconds(4))
+            .Using<TimeSpan>(
+              ctx => ctx.Subject.Should().BeCloseTo(ctx.Expectation, precision: TimeSpan.FromSeconds(4))
             )
             .WhenTypeIs<TimeSpan>()
             .ComparingByMembers<LogEntry>()
@@ -909,12 +896,12 @@
         expectedLog,
         options =>
           options
-            .Using<DateTime>(ctx =>
-              ctx.Subject.Should().BeCloseTo(ctx.Expectation, precision: TimeSpan.FromSeconds(4))
+            .Using<DateTime>(
+              ctx => ctx.Subject.Should().BeCloseTo(ctx.Expectation, precision: TimeSpan.FromSeconds(4))
             )
             .WhenTypeIs<DateTime>()
-            .Using<TimeSpan>(ctx =>
-              ctx.Subject.Should().BeCloseTo(ctx.Expectation, precision: TimeSpan.FromSeconds(4))
+            .Using<TimeSpan>(
+              ctx => ctx.Subject.Should().BeCloseTo(ctx.Expectation, precision: TimeSpan.FromSeconds(4))
             )
             .WhenTypeIs<TimeSpan>()
             .ComparingByMembers<LogEntry>()
@@ -1223,8 +1210,8 @@
       );
     }
 
-    _jq.Invoking(j =>
-        j.SignalMaterialForQuarantine(materialId: 1, operatorName: "theoper", reason: "a reason")
+    _jq.Invoking(
+        j => j.SignalMaterialForQuarantine(materialId: 1, operatorName: "theoper", reason: "a reason")
       )
       .Should()
       .Throw<BadRequestException>()
@@ -1333,12 +1320,12 @@
         expectedLog,
         options =>
           options
-            .Using<DateTime>(ctx =>
-              ctx.Subject.Should().BeCloseTo(ctx.Expectation, precision: TimeSpan.FromSeconds(4))
+            .Using<DateTime>(
+              ctx => ctx.Subject.Should().BeCloseTo(ctx.Expectation, precision: TimeSpan.FromSeconds(4))
             )
             .WhenTypeIs<DateTime>()
-            .Using<TimeSpan>(ctx =>
-              ctx.Subject.Should().BeCloseTo(ctx.Expectation, precision: TimeSpan.FromSeconds(4))
+            .Using<TimeSpan>(
+              ctx => ctx.Subject.Should().BeCloseTo(ctx.Expectation, precision: TimeSpan.FromSeconds(4))
             )
             .WhenTypeIs<TimeSpan>()
             .ComparingByMembers<LogEntry>()
