/* Copyright (c) 2020, John Lenz

All rights reserved.

Redistribution and use in source and binary forms, with or without
modification, are permitted provided that the following conditions are met:

    * Redistributions of source code must retain the above copyright
      notice, this list of conditions and the following disclaimer.

    * Redistributions in binary form must reproduce the above
      copyright notice, this list of conditions and the following
      disclaimer in the documentation and/or other materials provided
      with the distribution.

    * Neither the name of John Lenz, Black Maple Software, SeedTactics,
      nor the names of other contributors may be used to endorse or
      promote products derived from this software without specific
      prior written permission.

THIS SOFTWARE IS PROVIDED BY THE COPYRIGHT HOLDERS AND CONTRIBUTORS
"AS IS" AND ANY EXPRESS OR IMPLIED WARRANTIES, INCLUDING, BUT NOT
LIMITED TO, THE IMPLIED WARRANTIES OF MERCHANTABILITY AND FITNESS FOR
A PARTICULAR PURPOSE ARE DISCLAIMED. IN NO EVENT SHALL THE COPYRIGHT
OWNER OR CONTRIBUTORS BE LIABLE FOR ANY DIRECT, INDIRECT, INCIDENTAL,
SPECIAL, EXEMPLARY, OR CONSEQUENTIAL DAMAGES (INCLUDING, BUT NOT
LIMITED TO, PROCUREMENT OF SUBSTITUTE GOODS OR SERVICES; LOSS OF USE,
DATA, OR PROFITS; OR BUSINESS INTERRUPTION) HOWEVER CAUSED AND ON ANY
THEORY OF LIABILITY, WHETHER IN CONTRACT, STRICT LIABILITY, OR TORT
(INCLUDING NEGLIGENCE OR OTHERWISE) ARISING IN ANY WAY OUT OF THE USE
OF THIS SOFTWARE, EVEN IF ADVISED OF THE POSSIBILITY OF SUCH DAMAGE.
 */

using System;
using System.Linq;
using System.Collections.Generic;
using Xunit;
using NSubstitute;
using FluentAssertions;
using BlackMaple.MachineFramework;
using BlackMaple.MachineWatchInterface;
using MazakMachineInterface;
using System.Collections.Immutable;

namespace MachineWatchTest
{

  public class LogTestBase : IDisposable
  {
    protected RepositoryConfig _repoCfg;
    protected IRepository jobLog;
    protected LogTranslation log;
    protected List<BlackMaple.MachineWatchInterface.LogEntry> expected = new List<BlackMaple.MachineWatchInterface.LogEntry>();
    protected List<MazakMachineInterface.LogEntry> raisedByEvent = new List<MazakMachineInterface.LogEntry>();
    protected List<MazakMachineInterface.LogEntry> expectedMazakLogEntries = new List<MazakMachineInterface.LogEntry>();
    private IMachineGroupName machGroupName;
    private FMSSettings settings;
    protected MazakCurrentStatusAndTools mazakData;
    protected List<ToolPocketRow> mazakDataTools;
    private List<MazakScheduleRow> _schedules;
    private List<MazakPalletSubStatusRow> _palletSubStatus;
    private List<MazakPalletPositionRow> _palletPositions;

    protected LogTestBase()
    {
      settings = new FMSSettings()
      {
        SerialType = SerialType.AssignOneSerialPerMaterial,
        SerialLength = 10,
        QuarantineQueue = "quarantineQ"
      };
      settings.Queues["thequeue"] = new QueueSize() { MaxSizeBeforeStopUnloading = -1 };
      settings.ExternalQueues["externalq"] = "testserver";

      _repoCfg = RepositoryConfig.InitializeSingleThreadedMemoryDB(settings);
      jobLog = _repoCfg.OpenConnection();

      _schedules = new List<MazakScheduleRow>();
      _palletSubStatus = new List<MazakPalletSubStatusRow>();
      _palletPositions = new List<MazakPalletPositionRow>();
      mazakDataTools = new List<ToolPocketRow>();
      mazakData = new MazakCurrentStatusAndTools()
      {
        Schedules = _schedules,
        LoadActions = Enumerable.Empty<LoadAction>(),
        Tools = mazakDataTools,
        PalletPositions = _palletPositions,
        PalletSubStatuses = _palletSubStatus
      };

      machGroupName = Substitute.For<IMachineGroupName>();
      machGroupName.MachineGroupName.Returns("machinespec");

      log = new LogTranslation(jobLog, mazakData, machGroupName, settings,
        e => raisedByEvent.Add(e)
      );
    }

    public void Dispose()
    {
      _repoCfg.CloseMemoryConnection();
    }

    protected void ResetLogTranslation()
    {
      log = new LogTranslation(jobLog, mazakData, machGroupName, settings,
        e => raisedByEvent.Add(e)
      );
    }

    protected List<MaterialToSendToExternalQueue> HandleEvent(MazakMachineInterface.LogEntry e)
    {
      expectedMazakLogEntries.Add(e);
      return log.HandleEvent(e);
    }

    #region Mazak Data Setup
    protected int AddTestPart(string unique, string part, int numProc, int path)
    {
      var sch = new MazakScheduleRow()
      {
        Id = 50 + _schedules.Count(),
        PartName = part + ":4:" + path.ToString(),
        Comment = MazakPart.CreateComment(unique, Enumerable.Repeat(path, numProc), false),
      };
      for (int i = 0; i < numProc; i++)
      {
        sch.Processes.Add(new MazakScheduleProcessRow()
        {
          MazakScheduleRowId = sch.Id,
        });
      }
      _schedules.Add(sch);
      return sch.Id;
    }

    protected void SetPallet(int pal, bool atLoadStation)
    {
      _palletPositions.RemoveAll(p => p.PalletNumber == pal);
      _palletPositions.Add(new MazakPalletPositionRow()
      {
        PalletNumber = pal,
        PalletPosition = atLoadStation ? "LS01" : "MMM"
      });
    }

    protected void SetPalletFace(int pal, int schId, int proc, int fixQty)
    {
      _palletSubStatus.Add(new MazakPalletSubStatusRow()
      {
        PalletNumber = pal,
        ScheduleID = schId,
        PartProcessNumber = proc,
        FixQuantity = fixQty
      });
    }

    protected void ClearPalletFace(int pal, int proc)
    {
      _palletSubStatus.RemoveAll(s => s.PalletNumber == pal && s.PartProcessNumber == proc);
    }
    #endregion

    #region Creating Log Entries and Read Data
    protected class TestMaterial
    {
      // data for LogMaterial
      public long MaterialID { get; set; }
      public string MazakPartName { get; set; }
      public string JobPartName { get; set; }
      public string Unique { get; set; }
      public int Process { get; set; }
      public int Path { get; set; }
      public int NumProcess { get; set; }
      public string Face { get; set; }

      // extra data to set data in a single place to keep actual tests shorter.
      public DateTime EventStartTime { get; set; }
      public int Pallet { get; set; }
    }

    protected TestMaterial BuildMaterial(DateTime t, int pal, string unique, string part, int proc, int numProc, string face, long matID, int path = 1)
    {
      return new TestMaterial()
      {
        MaterialID = matID,
        MazakPartName = part + ":4:" + path.ToString(),
        JobPartName = part,
        Unique = unique,
        Process = proc,
        Path = path,
        NumProcess = numProc,
        Face = face,
        EventStartTime = t,
        Pallet = pal,
      };
    }

    protected IEnumerable<TestMaterial> BuildMaterial(DateTime t, int pal, string unique, string part, int proc, int numProc, string face, IEnumerable<long> matIDs, int path = 1)
    {
      return matIDs.Select((matID, idx) =>
        new TestMaterial()
        {
          MaterialID = matID,
          MazakPartName = part + ":4:" + path.ToString(),
          JobPartName = part,
          Unique = unique,
          Process = proc,
          Path = path,
          NumProcess = numProc,
          Face = face + "-" + (idx + 1).ToString(),
          EventStartTime = t,
          Pallet = pal,
        })
        .ToList();
    }

    protected TestMaterial AdjUnique(TestMaterial m, string uniq, int? numProc = null)
    {
      return new TestMaterial()
      {
        MaterialID = m.MaterialID,
        MazakPartName = m.MazakPartName,
        JobPartName = m.JobPartName,
        Unique = uniq,
        Process = m.Process,
        Path = m.Path,
        NumProcess = numProc ?? m.NumProcess,
        Face = m.Face,
        EventStartTime = m.EventStartTime,
        Pallet = m.Pallet,
      };
    }

    protected TestMaterial AdjProcess(TestMaterial m, int proc)
    {
      return new TestMaterial()
      {
        MaterialID = m.MaterialID,
        MazakPartName = m.MazakPartName,
        JobPartName = m.JobPartName,
        Unique = m.Unique,
        Process = proc,
        Path = m.Path,
        NumProcess = m.NumProcess,
        Face = m.Face,
        EventStartTime = m.EventStartTime,
        Pallet = m.Pallet,
      };
    }

    protected enum AllocateTy
    {
      None,
      Assigned,
      Casting
    }

    protected void AddMaterialToQueue(TestMaterial material, int proc, string queue, int offset, AllocateTy allocate = AllocateTy.None)
    {
      switch (allocate)
      {
        case AllocateTy.Assigned:
          {
            var matId = jobLog.AllocateMaterialID(material.Unique, material.JobPartName, material.NumProcess);
            if (matId != material.MaterialID)
            {
              throw new Exception("Allocating matId " + material.MaterialID.ToString() + " returned id " + matId.ToString());
            }
            expected.Add(jobLog.RecordSerialForMaterialID(matId, proc, FMSSettings.ConvertToBase62(material.MaterialID).PadLeft(10, '0')));
            jobLog.RecordPathForProcess(material.MaterialID, Math.Max(1, proc), material.Path);
            break;
          }
        case AllocateTy.Casting:
          {
            var matId = jobLog.AllocateMaterialIDForCasting(material.JobPartName);
            if (matId != material.MaterialID)
            {
              throw new Exception("Allocating matId " + material.MaterialID.ToString() + " returned id " + matId.ToString());
            }
            expected.Add(jobLog.RecordSerialForMaterialID(matId, proc, FMSSettings.ConvertToBase62(material.MaterialID).PadLeft(10, '0')));
            jobLog.RecordPathForProcess(material.MaterialID, Math.Max(1, proc), material.Path);
            break;
          }
      }
      expected.AddRange(jobLog.RecordAddMaterialToQueue(
        mat: new EventLogMaterial() { MaterialID = material.MaterialID, Process = proc, Face = "" },
        queue: queue,
        position: -1,
        operatorName: null,
        reason: "FromTestSuite",
        timeUTC: material.EventStartTime.AddMinutes(offset)
      ));
    }

    protected void RemoveFromAllQueues(TestMaterial mat, int proc, int offset)
    {
      expected.AddRange(jobLog.RecordRemoveMaterialFromAllQueues(new EventLogMaterial()
      {
        MaterialID = mat.MaterialID,
        Process = proc,
        Face = ""
      }, null, mat.EventStartTime.AddMinutes(offset)));
    }

    protected void MachStart(TestMaterial mat, int offset, int mach)
    {
      MachStart(new[] { mat }, offset, mach);
    }
    protected void MachStart(IEnumerable<TestMaterial> mats, int offset, int mach)
    {
      string prog = "program-" + mats.First().MaterialID.ToString();
      var e2 = new MazakMachineInterface.LogEntry()
      {
        TimeUTC = mats.First().EventStartTime.AddMinutes(offset),
        Code = LogCode.MachineCycleStart,
        ForeignID = "",
        StationNumber = mach,
        Pallet = mats.First().Pallet,
        FullPartName = mats.First().MazakPartName,
        JobPartName = mats.First().JobPartName,
        Process = mats.First().Process,
        FixedQuantity = mats.Count(),
        Program = prog,
        TargetPosition = "",
        FromPosition = "",
      };

      HandleEvent(e2);

      expected.Add(new BlackMaple.MachineWatchInterface.LogEntry(
          cntr: -1,
          mat: mats.Select(mat => new BlackMaple.MachineWatchInterface.LogMaterial(
            matID: mat.MaterialID,
            uniq: mat.Unique,
            proc: mat.Process,
            part: mat.JobPartName,
            numProc: mat.NumProcess,
            face: mat.Face,
            serial: FMSSettings.ConvertToBase62(mat.MaterialID).PadLeft(10, '0'),
            workorder: ""
          )),
          pal: mats.First().Pallet.ToString(),
          ty: BlackMaple.MachineWatchInterface.LogType.MachineCycle,
          locName: "machinespec",
          locNum: e2.StationNumber,
          prog: prog,
          start: true,
          endTime: e2.TimeUTC,
          result: "",
          endOfRoute: false
      ));
    }

    protected void MachEnd(TestMaterial mat, int offset, int mach, int elapMin, int activeMin = 0, IReadOnlyDictionary<string, ToolUse> tools = null)
    {
      MachEnd(new[] { mat }, offset, mach, elapMin, activeMin, tools);
    }
    protected void MachEnd(IEnumerable<TestMaterial> mats, int offset, int mach, int elapMin, int activeMin = 0, IReadOnlyDictionary<string, ToolUse> tools = null)
    {
      string prog = "program-" + mats.First().MaterialID.ToString();
      var e2 = new MazakMachineInterface.LogEntry()
      {
        TimeUTC = mats.First().EventStartTime.AddMinutes(offset),
        Code = LogCode.MachineCycleEnd,
        ForeignID = "",
        StationNumber = mach,
        Pallet = mats.First().Pallet,
        FullPartName = mats.First().MazakPartName,
        JobPartName = mats.First().JobPartName,
        Process = mats.First().Process,
        FixedQuantity = mats.Count(),
        Program = prog,
        TargetPosition = "",
        FromPosition = "",
      };

      HandleEvent(e2);

      var newEntry = new BlackMaple.MachineWatchInterface.LogEntry(
        cntr: -1,
        mat: mats.Select(mat => new BlackMaple.MachineWatchInterface.LogMaterial(
          matID: mat.MaterialID,
          uniq: mat.Unique,
          proc: mat.Process,
          part: mat.JobPartName,
          numProc: mat.NumProcess,
          face: mat.Face,
          serial: FMSSettings.ConvertToBase62(mat.MaterialID).PadLeft(10, '0'),
          workorder: ""
        )),
        pal: mats.First().Pallet.ToString(),
        ty: BlackMaple.MachineWatchInterface.LogType.MachineCycle,
        locName: "machinespec",
        locNum: e2.StationNumber,
        prog: prog,
        start: false,
        endTime: e2.TimeUTC,
        result: "",
        endOfRoute: false,
        elapsed: TimeSpan.FromMinutes(elapMin),
        active: TimeSpan.FromMinutes(activeMin)
      );
      if (tools != null)
      {
        newEntry %= e =>
        {
          foreach (var t in tools)
          {
            e.Tools[t.Key] = t.Value;
          }
        };
      }
      expected.Add(newEntry);
    }

    protected void ExpectInspection(TestMaterial mat, string inspTy, string counter, bool result, IEnumerable<MaterialProcessActualPath> path)
    {
      var e = new BlackMaple.MachineWatchInterface.LogEntry(
        cntr: -1,
        mat: new[] {new BlackMaple.MachineWatchInterface.LogMaterial(
          matID: mat.MaterialID,
          uniq: mat.Unique,
          proc: mat.Process,
          part: mat.JobPartName,
          numProc: mat.NumProcess,
          face: "",
          serial: FMSSettings.ConvertToBase62(mat.MaterialID).PadLeft(10, '0'),
          workorder: ""
        )},
        pal: "",
        ty: BlackMaple.MachineWatchInterface.LogType.Inspection,
        locName: "Inspect",
        locNum: 1,
        prog: counter,
        start: false,
        endTime: DateTime.UtcNow,
        result: result.ToString(),
        endOfRoute: false
      );
      e %= entry =>
      {
        entry.ProgramDetails["InspectionType"] = inspTy;
        entry.ProgramDetails["ActualPath"] = Newtonsoft.Json.JsonConvert.SerializeObject(path.ToList());
      };
      expected.Add(e);
    }

    protected void LoadStart(TestMaterial mat, int offset, int load)
    {
      LoadStart(new[] { mat }, offset, load);
    }
    protected void LoadStart(IEnumerable<TestMaterial> mats, int offset, int load)
    {
      var e2 = new MazakMachineInterface.LogEntry()
      {
        TimeUTC = mats.First().EventStartTime.AddMinutes(offset),
        Code = LogCode.LoadBegin,
        ForeignID = "",
        StationNumber = load,
        Pallet = mats.First().Pallet,
        FullPartName = mats.First().MazakPartName,
        JobPartName = mats.First().JobPartName,
        Process = mats.First().Process,
        FixedQuantity = mats.Count(),
        Program = "",
        TargetPosition = "",
        FromPosition = "",
      };

      HandleEvent(e2);

      expected.Add(new BlackMaple.MachineWatchInterface.LogEntry(
          cntr: -1,
          mat: new[] {new BlackMaple.MachineWatchInterface.LogMaterial(
            matID: -1,
            uniq: "",
            proc: mats.First().Process,
            part: "",
            numProc: -1,
            face: "",
            serial: "",
            workorder: ""
          )},
          pal: mats.First().Pallet.ToString(),
          ty: BlackMaple.MachineWatchInterface.LogType.LoadUnloadCycle,
          locName: "L/U",
          locNum: e2.StationNumber,
          prog: "LOAD",
          start: true,
          endTime: e2.TimeUTC,
          result: "LOAD",
          endOfRoute: false
      ));
    }

    protected void LoadEnd(TestMaterial mat, int offset, int cycleOffset, int load, int elapMin, int activeMin = 0, bool expectMark = true)
    {
      LoadEnd(new[] { mat }, offset, cycleOffset, load, elapMin, activeMin, expectMark);
    }
    protected void LoadEnd(IEnumerable<TestMaterial> mats, int offset, int cycleOffset, int load, int elapMin, int activeMin = 0, bool expectMark = true)
    {
      var e2 = new MazakMachineInterface.LogEntry()
      {
        TimeUTC = mats.First().EventStartTime.AddMinutes(offset),
        Code = LogCode.LoadEnd,
        ForeignID = "",
        StationNumber = load,
        Pallet = mats.First().Pallet,
        FullPartName = mats.First().MazakPartName,
        JobPartName = mats.First().JobPartName,
        Process = mats.First().Process,
        FixedQuantity = mats.Count(),
        Program = "",
        TargetPosition = "",
        FromPosition = "",
      };

      HandleEvent(e2);

      expected.Add(new BlackMaple.MachineWatchInterface.LogEntry(
          cntr: -1,
          mat: mats.Select(mat => new BlackMaple.MachineWatchInterface.LogMaterial(
            matID: mat.MaterialID,
            uniq: mat.Unique,
            proc: mat.Process,
            part: mat.JobPartName,
            numProc: mat.NumProcess,
            face: mat.Face,
            serial: FMSSettings.ConvertToBase62(mat.MaterialID).PadLeft(10, '0'),
            workorder: ""
          )),
          pal: mats.First().Pallet.ToString(),
          ty: BlackMaple.MachineWatchInterface.LogType.LoadUnloadCycle,
          locName: "L/U",
          locNum: e2.StationNumber,
          prog: "LOAD",
          start: false,
          endTime: mats.First().EventStartTime.AddMinutes(cycleOffset).AddSeconds(1),
          result: "LOAD",
          endOfRoute: false,
          elapsed: TimeSpan.FromMinutes(elapMin),
          active: TimeSpan.FromMinutes(activeMin)
      ));

      foreach (var mat in mats)
      {
        if (mat.Process > 1 || expectMark == false) continue;
        expected.Add(new BlackMaple.MachineWatchInterface.LogEntry(
            cntr: -1,
            mat: new[] {new BlackMaple.MachineWatchInterface.LogMaterial(
              matID: mat.MaterialID,
              uniq: mat.Unique,
              proc: mat.Process,
              part: mat.JobPartName,
              numProc: mat.NumProcess,
              face: mat.Face,
              serial: FMSSettings.ConvertToBase62(mat.MaterialID).PadLeft(10, '0'),
              workorder: ""
            )},
            pal: "",
            ty: BlackMaple.MachineWatchInterface.LogType.PartMark,
            locName: "Mark",
            locNum: 1,
            prog: "MARK",
            start: false,
            endTime: mat.EventStartTime.AddMinutes(cycleOffset).AddSeconds(1),
            result: FMSSettings.ConvertToBase62(mat.MaterialID).PadLeft(10, '0'),
            endOfRoute: false
        ));
      }
    }

    protected void UnloadStart(TestMaterial mat, int offset, int load)
    {
      UnloadStart(new[] { mat }, offset, load);
    }
    protected void UnloadStart(IEnumerable<TestMaterial> mats, int offset, int load)
    {
      var e2 = new MazakMachineInterface.LogEntry()
      {
        TimeUTC = mats.First().EventStartTime.AddMinutes(offset),
        Code = LogCode.UnloadBegin,
        ForeignID = "",
        StationNumber = load,
        Pallet = mats.First().Pallet,
        FullPartName = mats.First().MazakPartName,
        JobPartName = mats.First().JobPartName,
        Process = mats.First().Process,
        FixedQuantity = mats.Count(),
        Program = "",
        TargetPosition = "",
        FromPosition = "",
      };

      HandleEvent(e2);

      expected.Add(new BlackMaple.MachineWatchInterface.LogEntry(
          cntr: -1,
          mat: mats.Select(mat => new BlackMaple.MachineWatchInterface.LogMaterial(
            matID: mat.MaterialID,
            uniq: mat.Unique,
            proc: mat.Process,
            part: mat.JobPartName,
            numProc: mat.NumProcess,
            face: mat.Face,
            serial: FMSSettings.ConvertToBase62(mat.MaterialID).PadLeft(10, '0'),
            workorder: ""
          )),
          pal: mats.First().Pallet.ToString(),
          ty: BlackMaple.MachineWatchInterface.LogType.LoadUnloadCycle,
          locName: "L/U",
          locNum: e2.StationNumber,
          prog: "UNLOAD",
          start: true,
          endTime: e2.TimeUTC,
          result: "UNLOAD",
          endOfRoute: false
      ));
    }

    protected List<MaterialToSendToExternalQueue> sendToExternal = new List<MaterialToSendToExternalQueue>();

    protected void UnloadEnd(TestMaterial mat, int offset, int load, int elapMin, int activeMin = 0)
    {
      UnloadEnd(new[] { mat }, offset, load, elapMin, activeMin);
    }
    protected void UnloadEnd(IEnumerable<TestMaterial> mats, int offset, int load, int elapMin, int activeMin = 0)
    {
      var e2 = new MazakMachineInterface.LogEntry()
      {
        TimeUTC = mats.First().EventStartTime.AddMinutes(offset),
        Code = LogCode.UnloadEnd,
        ForeignID = "",
        StationNumber = load,
        Pallet = mats.First().Pallet,
        FullPartName = mats.First().MazakPartName,
        JobPartName = mats.First().JobPartName,
        Process = mats.First().Process,
        FixedQuantity = mats.Count(),
        Program = "",
        TargetPosition = "",
        FromPosition = "",
      };

      sendToExternal.AddRange(HandleEvent(e2));

      expected.Add(new BlackMaple.MachineWatchInterface.LogEntry(
          cntr: -1,
          mat: mats.Select(mat => new BlackMaple.MachineWatchInterface.LogMaterial(
            matID: mat.MaterialID,
            uniq: mat.Unique,
            proc: mat.Process,
            part: mat.JobPartName,
            numProc: mat.NumProcess,
            face: mat.Face,
            serial: FMSSettings.ConvertToBase62(mat.MaterialID).PadLeft(10, '0'),
            workorder: ""
          )),
          pal: mats.First().Pallet.ToString(),
          ty: BlackMaple.MachineWatchInterface.LogType.LoadUnloadCycle,
          locName: "L/U",
          locNum: e2.StationNumber,
          prog: "UNLOAD",
          start: false,
          endTime: e2.TimeUTC.AddSeconds(1),
          result: "UNLOAD",
          endOfRoute: true,
          elapsed: TimeSpan.FromMinutes(elapMin),
          active: TimeSpan.FromMinutes(activeMin)
      ));
    }

    protected void MovePallet(DateTime t, int offset, int pal, int load, int elapMin, bool addExpected = true)
    {
      var e = new MazakMachineInterface.LogEntry()
      {
        Code = LogCode.PalletMoving,
        TimeUTC = t.AddMinutes(offset),
        ForeignID = "",

        Pallet = pal,
        FullPartName = "",
        JobPartName = "",
        Process = 1,
        FixedQuantity = -1,
        Program = "",

        TargetPosition = "S011", //stacker
        FromPosition = "LS01" + load.ToString(),
      };

      HandleEvent(e);

      if (addExpected)
        expected.Add(new BlackMaple.MachineWatchInterface.LogEntry(
          cntr: -1,
          mat: new BlackMaple.MachineWatchInterface.LogMaterial[] { },
          pal: pal.ToString(),
          ty: BlackMaple.MachineWatchInterface.LogType.PalletCycle,
          locName: "Pallet Cycle",
          locNum: 1,
          prog: "",
          start: false,
          endTime: t.AddMinutes(offset),
          result: "PalletCycle",
          endOfRoute: false,
          elapsed: TimeSpan.FromMinutes(elapMin),
          active: TimeSpan.Zero
        ));
    }

    protected void StockerStart(TestMaterial mat, int offset, int stocker, bool waitForMachine)
    {
      StockerStart(new[] { mat }, offset, stocker, waitForMachine);
    }
    protected void StockerStart(IEnumerable<TestMaterial> mats, int offset, int stocker, bool waitForMachine)
    {
      var e2 = new MazakMachineInterface.LogEntry()
      {
        TimeUTC = mats.First().EventStartTime.AddMinutes(offset),
        Code = LogCode.PalletMoveComplete,
        ForeignID = "",
        Pallet = mats.First().Pallet,
        TargetPosition = "S" + stocker.ToString().PadLeft(3, '0'),
        FromPosition = "",
      };

      HandleEvent(e2);

      expected.Add(new BlackMaple.MachineWatchInterface.LogEntry(
          cntr: -1,
          mat: mats.Select(mat => new BlackMaple.MachineWatchInterface.LogMaterial(
            matID: mat.MaterialID,
            uniq: mat.Unique,
            proc: mat.Process,
            part: mat.JobPartName,
            numProc: mat.NumProcess,
            face: mat.Face,
            serial: FMSSettings.ConvertToBase62(mat.MaterialID).PadLeft(10, '0'),
            workorder: ""
          )),
          pal: mats.First().Pallet.ToString(),
          ty: BlackMaple.MachineWatchInterface.LogType.PalletInStocker,
          locName: "Stocker",
          locNum: stocker,
          prog: "Arrive",
          start: true,
          endTime: e2.TimeUTC,
          result: waitForMachine ? "WaitForMachine" : "WaitForUnload",
          endOfRoute: false
      ));
    }

    protected void StockerEnd(TestMaterial mat, int offset, int stocker, int elapMin, bool waitForMachine)
    {
      StockerEnd(new[] { mat }, offset, stocker, elapMin, waitForMachine);
    }
    protected void StockerEnd(IEnumerable<TestMaterial> mats, int offset, int stocker, int elapMin, bool waitForMachine)
    {
      var e2 = new MazakMachineInterface.LogEntry()
      {
        TimeUTC = mats.First().EventStartTime.AddMinutes(offset),
        Code = LogCode.PalletMoving,
        ForeignID = "",
        Pallet = mats.First().Pallet,
        FromPosition = "S" + stocker.ToString().PadLeft(3, '0'),
        TargetPosition = "",
      };

      HandleEvent(e2);

      expected.Add(new BlackMaple.MachineWatchInterface.LogEntry(
          cntr: -1,
          mat: mats.Select(mat => new BlackMaple.MachineWatchInterface.LogMaterial(
            matID: mat.MaterialID,
            uniq: mat.Unique,
            proc: mat.Process,
            part: mat.JobPartName,
            numProc: mat.NumProcess,
            face: mat.Face,
            serial: FMSSettings.ConvertToBase62(mat.MaterialID).PadLeft(10, '0'),
            workorder: ""
          )),
          pal: mats.First().Pallet.ToString(),
          ty: BlackMaple.MachineWatchInterface.LogType.PalletInStocker,
          locName: "Stocker",
          locNum: stocker,
          prog: "Depart",
          start: false,
          endTime: e2.TimeUTC,
          result: waitForMachine ? "WaitForMachine" : "WaitForUnload",
          endOfRoute: false,
          elapsed: TimeSpan.FromMinutes(elapMin),
          active: TimeSpan.Zero
      ));
    }

    protected void RotaryQueueStart(TestMaterial mat, int offset, int mc)
    {
      RotaryQueueStart(new[] { mat }, offset, mc);
    }
    protected void RotaryQueueStart(IEnumerable<TestMaterial> mats, int offset, int mc)
    {
      var e2 = new MazakMachineInterface.LogEntry()
      {
        TimeUTC = mats.First().EventStartTime.AddMinutes(offset),
        Code = LogCode.PalletMoveComplete,
        ForeignID = "",
        Pallet = mats.First().Pallet,
        TargetPosition = "M" + mc.ToString().PadLeft(2, '0') + "1",
        FromPosition = "",
      };

      HandleEvent(e2);

      expected.Add(new BlackMaple.MachineWatchInterface.LogEntry(
          cntr: -1,
          mat: mats.Select(mat => new BlackMaple.MachineWatchInterface.LogMaterial(
            matID: mat.MaterialID,
            uniq: mat.Unique,
            proc: mat.Process,
            part: mat.JobPartName,
            numProc: mat.NumProcess,
            face: mat.Face,
            serial: FMSSettings.ConvertToBase62(mat.MaterialID).PadLeft(10, '0'),
            workorder: ""
          )),
          pal: mats.First().Pallet.ToString(),
          ty: BlackMaple.MachineWatchInterface.LogType.PalletOnRotaryInbound,
          locName: "machinespec",
          locNum: mc,
          prog: "Arrive",
          start: true,
          endTime: e2.TimeUTC,
          result: "Arrive",
          endOfRoute: false
      ));
    }

    protected void RotateIntoWorktable(TestMaterial mat, int offset, int mc, int elapMin)
    {
      RotateIntoWorktable(new[] { mat }, offset, mc, elapMin);
    }
    protected void RotateIntoWorktable(IEnumerable<TestMaterial> mats, int offset, int mc, int elapMin)
    {
      var e2 = new MazakMachineInterface.LogEntry()
      {
        TimeUTC = mats.First().EventStartTime.AddMinutes(offset),
        Code = LogCode.StartRotatePalletIntoMachine,
        StationNumber = mc,
        ForeignID = "",
        Pallet = mats.First().Pallet,
      };

      HandleEvent(e2);

      expected.Add(new BlackMaple.MachineWatchInterface.LogEntry(
          cntr: -1,
          mat: mats.Select(mat => new BlackMaple.MachineWatchInterface.LogMaterial(
            matID: mat.MaterialID,
            uniq: mat.Unique,
            proc: mat.Process,
            part: mat.JobPartName,
            numProc: mat.NumProcess,
            face: mat.Face,
            serial: FMSSettings.ConvertToBase62(mat.MaterialID).PadLeft(10, '0'),
            workorder: ""
          )),
          pal: mats.First().Pallet.ToString(),
          ty: BlackMaple.MachineWatchInterface.LogType.PalletOnRotaryInbound,
          locName: "machinespec",
          locNum: mc,
          prog: "Depart",
          result: "RotateIntoWorktable",
          start: false,
          endTime: e2.TimeUTC,
          endOfRoute: false,
          elapsed: TimeSpan.FromMinutes(elapMin),
          active: TimeSpan.Zero
      ));
    }

    protected void MoveFromInboundRotaryTable(TestMaterial mat, int offset, int mc, int elapMin)
    {
      MoveFromInboundRotaryTable(new[] { mat }, offset, mc, elapMin);
    }
    protected void MoveFromInboundRotaryTable(IEnumerable<TestMaterial> mats, int offset, int mc, int elapMin)
    {
      var e2 = new MazakMachineInterface.LogEntry()
      {
        TimeUTC = mats.First().EventStartTime.AddMinutes(offset),
        Code = LogCode.PalletMoving,
        ForeignID = "",
        FromPosition = "M" + mc.ToString().PadLeft(2, '0') + "1",
        Pallet = mats.First().Pallet,
      };

      HandleEvent(e2);

      expected.Add(new BlackMaple.MachineWatchInterface.LogEntry(
          cntr: -1,
          mat: mats.Select(mat => new BlackMaple.MachineWatchInterface.LogMaterial(
            matID: mat.MaterialID,
            uniq: mat.Unique,
            proc: mat.Process,
            part: mat.JobPartName,
            numProc: mat.NumProcess,
            face: mat.Face,
            serial: FMSSettings.ConvertToBase62(mat.MaterialID).PadLeft(10, '0'),
            workorder: ""
          )),
          pal: mats.First().Pallet.ToString(),
          ty: BlackMaple.MachineWatchInterface.LogType.PalletOnRotaryInbound,
          locName: "machinespec",
          locNum: mc,
          prog: "Depart",
          start: false,
          endTime: e2.TimeUTC,
          result: "LeaveMachine",
          endOfRoute: false,
          elapsed: TimeSpan.FromMinutes(elapMin),
          active: TimeSpan.Zero
      ));
    }

    protected void MoveFromOutboundRotaryTable(TestMaterial mat, int offset, int mc)
    {
      MoveFromOutboundRotaryTable(new[] { mat }, offset, mc);
    }
    protected void MoveFromOutboundRotaryTable(IEnumerable<TestMaterial> mats, int offset, int mc)
    {
      // event is the same when moving from inbound or outbound either case
      var e2 = new MazakMachineInterface.LogEntry()
      {
        TimeUTC = mats.First().EventStartTime.AddMinutes(offset),
        Code = LogCode.PalletMoving,
        ForeignID = "",
        FromPosition = "M" + mc.ToString().PadLeft(2, '0') + "1",
        Pallet = mats.First().Pallet,
      };

      HandleEvent(e2);

      // event should be ignored, so no expected event is added
    }

    protected void ExpectAddToQueue(TestMaterial mat, int offset, string queue, int pos, string reason = null)
    {
      ExpectAddToQueue(new[] { mat }, offset, queue, pos, reason);
    }
    protected void ExpectAddToQueue(IEnumerable<TestMaterial> mats, int offset, string queue, int startPos, string reason = null)
    {
      foreach (var mat in mats)
      {
        expected.Add(new BlackMaple.MachineWatchInterface.LogEntry(
            cntr: -1,
            mat: new[] { new BlackMaple.MachineWatchInterface.LogMaterial(
              matID: mat.MaterialID,
              uniq: mat.Unique,
              proc: mat.Process,
              part: mat.JobPartName,
              numProc: mat.NumProcess,
              face: reason == null ? mat.Face : "",
              serial: FMSSettings.ConvertToBase62(mat.MaterialID).PadLeft(10, '0'),
              workorder: ""
            )},
            pal: "",
            ty: BlackMaple.MachineWatchInterface.LogType.AddToQueue,
            locName: queue,
            locNum: startPos,
            prog: reason ?? "Unloaded",
            start: false,
            endTime: mat.EventStartTime.AddMinutes(offset),
            result: "",
            endOfRoute: false
        ));
        startPos += 1;
      }
    }

    protected void ExpectRemoveFromQueue(TestMaterial mat, int offset, string queue, int startingPos, int elapMin)
    {
      ExpectRemoveFromQueue(new[] { mat }, offset, queue, startingPos, elapMin);
    }
    protected void ExpectRemoveFromQueue(IEnumerable<TestMaterial> mats, int offset, string queue, int startingPos, int elapMin)
    {
      foreach (var mat in mats)
        expected.Add(new BlackMaple.MachineWatchInterface.LogEntry(
            cntr: -1,
            mat: new[] { new BlackMaple.MachineWatchInterface.LogMaterial(
              matID: mat.MaterialID,
              uniq: mat.Unique,
              proc: mat.Process,
              part: mat.JobPartName,
              numProc: mat.NumProcess,
              face: "",
              serial: FMSSettings.ConvertToBase62(mat.MaterialID).PadLeft(10, '0'),
              workorder: ""
            )},
            pal: "",
            ty: BlackMaple.MachineWatchInterface.LogType.RemoveFromQueue,
            locName: queue,
            locNum: startingPos,
            prog: "",
            start: false,
            endTime: mat.EventStartTime.AddMinutes(offset).AddSeconds(1),
            result: "",
            endOfRoute: false,
            elapsed: TimeSpan.FromMinutes(elapMin).Add(TimeSpan.FromSeconds(1)),
            active: TimeSpan.Zero
        ));
    }

    protected void SwapMaterial(TestMaterial matOnPal, TestMaterial matToAdd, int offset, bool unassigned)
    {
      var time = matOnPal.EventStartTime.AddMinutes(offset);
      var swap = jobLog.SwapMaterialInCurrentPalletCycle(
        pallet: matOnPal.Pallet.ToString(),
        oldMatId: matOnPal.MaterialID,
        newMatId: matToAdd.MaterialID,
        operatorName: null,
        timeUTC: time
      );


      for (int i = 0; i < expected.Count; i++)
      {
        if (expected[i].Pallet == matOnPal.Pallet.ToString() && expected[i].Material.Any(m => m.MaterialID == matOnPal.MaterialID))
        {
          expected[i] = JobLogTest.TransformLog(matOnPal.MaterialID, logMat =>
            new LogMaterial(matID: matToAdd.MaterialID, uniq: logMat.JobUniqueStr, proc: logMat.Process, part: logMat.PartName, numProc: logMat.NumProcesses,
              serial: FMSSettings.ConvertToBase62(matToAdd.MaterialID).PadLeft(10, '0'),
              workorder: logMat.Workorder,
              face: logMat.Face
            )
          )(expected[i]);
        }
      }

      if (unassigned)
      {
        // remove uniq on existing events
        for (int i = 0; i < expected.Count; i++)
        {
          if (expected[i].Material.Any(m => m.MaterialID == matOnPal.MaterialID))
          {
            expected[i] = JobLogTest.TransformLog(matOnPal.MaterialID, JobLogTest.SetUniqInMat(""))(expected[i]);
          }
          if (expected[i].Material.Any(m => m.MaterialID == matToAdd.MaterialID))
          {
            expected[i] = JobLogTest.TransformLog(matToAdd.MaterialID, JobLogTest.SetUniqInMat(matToAdd.Unique, 2))(expected[i]);
          }
        }
      }

      expected.AddRange(swap.NewLogEntries);
    }

    #endregion

    #region Checking Log
    protected void CheckExpected(DateTime start, DateTime end)
    {
      var log = jobLog.GetLogEntries(start, end);

      log.Should().BeEquivalentTo(expected, options =>
        options
        .ComparingByMembers<BlackMaple.MachineWatchInterface.LogEntry>()
        .Excluding(e => e.Counter)
        .Using<DateTime>(ctx => ctx.Subject.Should().BeCloseTo(ctx.Expectation, 1000))
          .WhenTypeIs<DateTime>()
      );

      raisedByEvent.Should().BeEquivalentTo(expectedMazakLogEntries);
    }

    protected void CheckMatInQueue(string queue, IEnumerable<TestMaterial> mats)
    {
<<<<<<< HEAD
      jobLog.GetMaterialInQueue(queue).Should().BeEquivalentTo(mats.Select((m, idx) =>
        new QueuedMaterial()
=======
      jobLog.GetMaterialInAllQueues().Where(m => m.Queue == queue).Should().BeEquivalentTo(mats.Select((m, idx) =>
        new EventLogDB.QueuedMaterial()
>>>>>>> aef3340c
        {
          MaterialID = m.MaterialID,
          Queue = queue,
          Position = idx,
          Unique = m.Unique,
          PartNameOrCasting = m.JobPartName,
          NumProcesses = m.NumProcess,
        }
      ), options => options.ComparingByMembers<QueuedMaterial>().Excluding(o => o.AddTimeUTC));
    }
    #endregion
  }

  public class LogTranslationTests : LogTestBase
  {
    [Fact]
    public void SingleMachineCycle()
    {
      var j = new Job()
      {
        UniqueStr = "unique",
        PartName = "part1",
        Processes = new[] { new ProcessInfo() { Paths = new[] { new ProcPathInfo() } } },
        CyclesOnFirstProcess = new[] { 0 },
      };
      jobLog.AddJobs(new NewJobs() { Jobs = ImmutableList.Create(j) }, null, addAsCopiedToSystem: true);

      var t = DateTime.UtcNow.AddHours(-5);

      AddTestPart(unique: "unique", part: "part1", numProc: 1, path: 1);

      var p = BuildMaterial(t, pal: 3, unique: "unique", part: "part1", proc: 1, face: "1", numProc: 1, matID: 1);

      LoadStart(p, offset: 0, load: 5);
      LoadEnd(p, offset: 2, load: 5, cycleOffset: 3, elapMin: 2);
      MovePallet(t, offset: 3, load: 1, pal: 3, elapMin: 0);

      MachStart(p, offset: 4, mach: 2);
      MachEnd(p, offset: 20, mach: 2, elapMin: 16);

      UnloadStart(p, offset: 22, load: 1);
      UnloadEnd(p, offset: 23, load: 1, elapMin: 1);

      CheckExpected(t.AddHours(-1), t.AddHours(10));

      jobLog.GetMaterialDetails(p.MaterialID).Should().BeEquivalentTo(new MaterialDetails()
      {
        MaterialID = p.MaterialID,
        JobUnique = "unique",
        PartName = "part1",
        NumProcesses = 1,
        Serial = FMSSettings.ConvertToBase62(p.MaterialID).PadLeft(10, '0'),
        Workorder = null,
        Paths = ImmutableDictionary<int, int>.Empty.Add(1, 1)
      }, options => options.ComparingByMembers<MaterialDetails>());
    }

    [Fact]
    public void MultipleMachineCycles()
    {
      var j = new Job()
      {
        UniqueStr = "unique",
        PartName = "part1",
        Processes = new[] { new ProcessInfo() { Paths = new[] { new ProcPathInfo() } } },
        CyclesOnFirstProcess = new[] { 0 },
      };
      jobLog.AddJobs(new NewJobs() { Jobs = ImmutableList.Create(j) }, null, addAsCopiedToSystem: true);

      var t = DateTime.UtcNow.AddHours(-5);

      AddTestPart(unique: "unique", part: "part1", numProc: 1, path: 1);
      AddTestPart(unique: "unique", part: "part1", numProc: 1, path: 1);

      var p1 = BuildMaterial(t, pal: 3, unique: "unique", part: "part1", proc: 1, numProc: 1, face: "1", matID: 1);
      var p2 = BuildMaterial(t, pal: 6, unique: "unique", part: "part1", proc: 1, numProc: 1, face: "1", matID: 2);
      var p3 = BuildMaterial(t, pal: 3, unique: "unique", part: "part1", proc: 1, numProc: 1, face: "1", matID: 3);

      LoadStart(p1, offset: 0, load: 1);
      LoadStart(p2, offset: 1, load: 2);

      LoadEnd(p1, offset: 2, load: 1, cycleOffset: 2, elapMin: 2);
      MovePallet(t, offset: 2, load: 1, pal: 3, elapMin: 0);

      MachStart(p1, offset: 3, mach: 2);

      LoadEnd(p2, offset: 4, load: 2, cycleOffset: 4, elapMin: 3);
      MovePallet(t, offset: 4, load: 2, pal: 6, elapMin: 0);

      MachStart(p2, offset: 5, mach: 3);
      MachEnd(p1, offset: 23, mach: 2, elapMin: 20);

      LoadStart(p3, offset: 25, load: 4);
      UnloadStart(p1, offset: 25, load: 4);

      MachEnd(p2, offset: 30, mach: 3, elapMin: 25);

      UnloadStart(p2, offset: 33, load: 3);

      LoadEnd(p3, offset: 36, load: 4, cycleOffset: 38, elapMin: 11);
      UnloadEnd(p1, offset: 37, load: 4, elapMin: 12);
      MovePallet(t, offset: 38, load: 4, pal: 3, elapMin: 38 - 2);

      MachStart(p3, offset: 40, mach: 1);

      UnloadEnd(p2, offset: 41, load: 3, elapMin: 8);
      MovePallet(t, offset: 41, load: 3, pal: 6, elapMin: 41 - 4);

      MachEnd(p3, offset: 61, mach: 1, elapMin: 21);
      UnloadStart(p3, offset: 62, load: 6);
      UnloadEnd(p3, offset: 66, load: 6, elapMin: 4);
      MovePallet(t, offset: 66, load: 6, pal: 3, elapMin: 66 - 38);

      CheckExpected(t.AddHours(-1), t.AddHours(10));
    }

    [Fact]
    public void MultipleProcess()
    {
      var j = new Job()
      {
        UniqueStr = "unique",
        PartName = "part1",
        Processes = new[] { new ProcessInfo() { Paths = new[] { new ProcPathInfo() } }, new ProcessInfo() { Paths = new[] { new ProcPathInfo() } } },
        CyclesOnFirstProcess = new[] { 0 },
      };
      jobLog.AddJobs(new NewJobs() { Jobs = ImmutableList.Create(j) }, null, addAsCopiedToSystem: true);

      var t = DateTime.UtcNow.AddHours(-5);

      AddTestPart(unique: "unique", part: "part1", numProc: 2, path: 1);
      AddTestPart(unique: "unique", part: "part1", numProc: 2, path: 1);
      AddTestPart(unique: "unique", part: "part1", numProc: 2, path: 1);

      var p1d1 = BuildMaterial(t, pal: 3, unique: "unique", part: "part1", proc: 1, numProc: 2, face: "1", matID: 1);
      var p1d2 = BuildMaterial(t, pal: 3, unique: "unique", part: "part1", proc: 2, numProc: 2, face: "2", matID: 1);
      var p2 = BuildMaterial(t, pal: 6, unique: "unique", part: "part1", proc: 1, numProc: 2, face: "1", matID: 2);
      var p3d1 = BuildMaterial(t, pal: 3, unique: "unique", part: "part1", proc: 1, numProc: 2, face: "1", matID: 3);

      LoadStart(p1d1, offset: 0, load: 1);
      LoadStart(p2, offset: 2, load: 2);

      LoadEnd(p1d1, offset: 4, load: 1, elapMin: 4, cycleOffset: 5);
      MovePallet(t, offset: 5, load: 1, pal: 3, elapMin: 0);

      LoadEnd(p2, offset: 6, load: 2, elapMin: 4, cycleOffset: 6);
      MovePallet(t, offset: 6, load: 2, pal: 6, elapMin: 0);

      MachStart(p1d1, offset: 10, mach: 1);
      MachStart(p2, offset: 12, mach: 3);

      MachEnd(p1d1, offset: 20, mach: 1, elapMin: 10);

      LoadStart(p1d2, offset: 22, load: 3);
      UnloadStart(p1d1, offset: 23, load: 3);
      LoadStart(p3d1, offset: 23, load: 3);
      LoadEnd(p3d1, offset: 24, load: 3, cycleOffset: 24, elapMin: 1);
      UnloadEnd(p1d1, offset: 24, load: 3, elapMin: 1);
      LoadEnd(p1d2, offset: 24, load: 3, cycleOffset: 24, elapMin: 1);
      MovePallet(t, offset: 24, load: 3, pal: 3, elapMin: 24 - 5);

      MachStart(p1d2, offset: 30, mach: 4);
      MachEnd(p2, offset: 33, mach: 3, elapMin: 21);

      UnloadStart(p2, offset: 40, load: 4);

      MachEnd(p1d2, offset: 42, mach: 4, elapMin: 12);
      MachStart(p3d1, offset: 43, mach: 4);

      UnloadEnd(p2, offset: 44, load: 4, elapMin: 4);
      MovePallet(t, offset: 45, load: 4, pal: 6, elapMin: 45 - 6);

      MachEnd(p3d1, offset: 50, mach: 4, elapMin: 7);

      UnloadStart(p3d1, offset: 52, load: 1);
      UnloadStart(p1d2, offset: 52, load: 1);
      UnloadEnd(p3d1, offset: 54, load: 1, elapMin: 2);
      UnloadEnd(p1d2, offset: 54, load: 1, elapMin: 2);
      MovePallet(t, offset: 55, load: 1, pal: 3, elapMin: 55 - 24);

      CheckExpected(t.AddHours(-1), t.AddHours(10));
    }

    [Fact]
    public void ActiveTime()
    {
      var t = DateTime.UtcNow.AddHours(-5);
      AddTestPart(unique: "uuuu", part: "pppp", numProc: 2, path: 1);
      AddTestPart(unique: "uuuu", part: "pppp", numProc: 2, path: 2);

      var proc1path1 = BuildMaterial(t, pal: 2, unique: "uuuu", part: "pppp", proc: 1, numProc: 2, path: 1, face: "1", matID: 1);
      var proc2path1 = BuildMaterial(t, pal: 2, unique: "uuuu", part: "pppp", proc: 2, numProc: 2, path: 1, face: "2", matID: 1);
      var proc1path2 = BuildMaterial(t, pal: 4, unique: "uuuu", part: "pppp", proc: 1, numProc: 2, path: 2, face: "1", matID: 2);
      var proc2path2 = BuildMaterial(t, pal: 4, unique: "uuuu", part: "pppp", proc: 2, numProc: 2, path: 2, face: "2", matID: 2);

      var j = new JobPlan("uuuu", 2, new[] { 2, 2 });
      j.PartName = "pppp";
      j.SetExpectedLoadTime(process: 1, path: 1, t: TimeSpan.FromMinutes(11));
      j.SetExpectedLoadTime(process: 1, path: 2, t: TimeSpan.FromMinutes(12));
      j.SetExpectedLoadTime(process: 2, path: 1, t: TimeSpan.FromMinutes(21));
      j.SetExpectedLoadTime(process: 2, path: 2, t: TimeSpan.FromMinutes(22));
      j.SetExpectedUnloadTime(process: 1, path: 1, t: TimeSpan.FromMinutes(711));
      j.SetExpectedUnloadTime(process: 1, path: 2, t: TimeSpan.FromMinutes(712));
      j.SetExpectedUnloadTime(process: 2, path: 1, t: TimeSpan.FromMinutes(721));
      j.SetExpectedUnloadTime(process: 2, path: 2, t: TimeSpan.FromMinutes(722));
      var stop1 = new JobMachiningStop("machinespec");
      stop1.ExpectedCycleTime = TimeSpan.FromMinutes(33);
      j.AddMachiningStop(process: 1, path: 1, r: stop1);
      j.AddMachiningStop(process: 1, path: 2, r: stop1);
      var stop2 = new JobMachiningStop("machinespec");
      stop2.ExpectedCycleTime = TimeSpan.FromMinutes(44);
      j.AddMachiningStop(process: 2, path: 1, r: stop2);
      j.AddMachiningStop(process: 2, path: 2, r: stop2);
      var newJobs = new NewJobs()
      {
        Jobs = ImmutableList.Create((Job)j.ToHistoricJob())
      };
      jobLog.AddJobs(newJobs, null, addAsCopiedToSystem: true);

      LoadStart(proc1path1, offset: 0, load: 1);
      LoadStart(proc1path2, offset: 1, load: 2);

      LoadEnd(proc1path1, offset: 2, cycleOffset: 5, load: 1, elapMin: 2, activeMin: 11);
      MovePallet(t, offset: 5, pal: 2, load: 1, elapMin: 0);

      LoadEnd(proc1path2, offset: 7, cycleOffset: 8, load: 2, elapMin: 6, activeMin: 12);
      MovePallet(t, offset: 8, pal: 4, load: 2, elapMin: 0);

      MachStart(proc1path1, offset: 10, mach: 1);
      MachStart(proc1path2, offset: 11, mach: 2);

      MachEnd(proc1path1, offset: 20, mach: 1, elapMin: 10, activeMin: 33);
      MachEnd(proc1path2, offset: 22, mach: 2, elapMin: 11, activeMin: 33);

      UnloadStart(proc1path1, offset: 24, load: 1);
      LoadStart(proc2path1, offset: 24, load: 1);

      UnloadStart(proc1path2, offset: 27, load: 2);
      LoadStart(proc2path2, offset: 27, load: 2);

      UnloadEnd(proc1path1, offset: 28, load: 1, elapMin: 28 - 24, activeMin: 711);
      LoadEnd(proc2path1, offset: 28, cycleOffset: 29, load: 1, elapMin: 28 - 24, activeMin: 21);
      MovePallet(t, offset: 29, pal: 2, load: 1, elapMin: 29 - 5);

      UnloadEnd(proc1path2, offset: 30, load: 2, elapMin: 30 - 27, activeMin: 712);
      LoadEnd(proc2path2, offset: 30, cycleOffset: 33, load: 2, elapMin: 30 - 27, activeMin: 22);
      MovePallet(t, offset: 33, pal: 4, load: 2, elapMin: 33 - 8);

      MachStart(proc2path1, offset: 40, mach: 1);
      MachStart(proc2path2, offset: 41, mach: 2);

      MachEnd(proc2path1, offset: 50, mach: 1, elapMin: 10, activeMin: 44);
      MachEnd(proc2path2, offset: 52, mach: 2, elapMin: 11, activeMin: 44);

      UnloadStart(proc2path1, offset: 60, load: 2);
      UnloadEnd(proc2path1, offset: 61, load: 2, elapMin: 1, activeMin: 721);

      UnloadStart(proc2path2, offset: 61, load: 1);
      UnloadEnd(proc2path2, offset: 63, load: 1, elapMin: 2, activeMin: 722);

      CheckExpected(t.AddHours(-1), t.AddHours(10));
    }

    [Fact]
    public void LargeFixedQuantites()
    {
      var j = new Job()
      {
        UniqueStr = "uuuu",
        PartName = "pppp",
        Processes = new[] { new ProcessInfo() { Paths = new[] { new ProcPathInfo() } }, new ProcessInfo() { Paths = new[] { new ProcPathInfo() } } },
        CyclesOnFirstProcess = new[] { 0 },
      };
      jobLog.AddJobs(new NewJobs() { Jobs = ImmutableList.Create(j) }, null, addAsCopiedToSystem: true);

      var t = DateTime.UtcNow.AddHours(-5);
      AddTestPart(unique: "uuuu", part: "pppp", numProc: 2, path: 1);

      var proc1 = BuildMaterial(t, pal: 1, unique: "uuuu", part: "pppp", proc: 1, numProc: 2, path: 1, face: "1", matIDs: new long[] { 1, 2, 3 });
      var proc2 = BuildMaterial(t, pal: 1, unique: "uuuu", part: "pppp", proc: 2, numProc: 2, path: 1, face: "2", matIDs: new long[] { 1, 2, 3 });
      var proc1snd = BuildMaterial(t, pal: 1, unique: "uuuu", part: "pppp", proc: 1, numProc: 2, path: 1, face: "1", matIDs: new long[] { 4, 5, 6 });
      var proc2snd = BuildMaterial(t, pal: 1, unique: "uuuu", part: "pppp", proc: 2, numProc: 2, path: 1, face: "2", matIDs: new long[] { 4, 5, 6 });
      var proc1thrd = BuildMaterial(t, pal: 1, unique: "uuuu", part: "pppp", proc: 1, numProc: 2, path: 1, face: "1", matIDs: new long[] { 7, 8, 9 });

      LoadStart(proc1, offset: 0, load: 1);
      LoadEnd(proc1, offset: 5, cycleOffset: 6, load: 1, elapMin: 5);
      MovePallet(t, pal: 1, offset: 6, load: 1, elapMin: 0);

      MachStart(proc1, offset: 10, mach: 5);
      MachEnd(proc1, offset: 15, mach: 5, elapMin: 5);

      UnloadStart(proc1, offset: 20, load: 2);
      LoadStart(proc2, offset: 20, load: 2);
      LoadStart(proc1snd, offset: 20, load: 2);

      UnloadEnd(proc1, offset: 24, load: 2, elapMin: 4);
      LoadEnd(proc2, offset: 24, cycleOffset: 25, load: 2, elapMin: 4);
      LoadEnd(proc1snd, offset: 24, cycleOffset: 25, load: 2, elapMin: 4);
      MovePallet(t, pal: 1, offset: 25, load: 2, elapMin: 25 - 6);

      MachStart(proc2, offset: 30, mach: 6);
      MachEnd(proc2, offset: 33, mach: 6, elapMin: 3);
      MachStart(proc1snd, offset: 35, mach: 6);
      MachEnd(proc1snd, offset: 37, mach: 6, elapMin: 2);

      UnloadStart(proc2, offset: 40, load: 1);
      UnloadStart(proc1snd, offset: 40, load: 1);
      LoadStart(proc2snd, offset: 40, load: 1);
      LoadStart(proc1thrd, offset: 40, load: 1);

      UnloadEnd(proc2, offset: 45, load: 1, elapMin: 5);
      UnloadEnd(proc1snd, offset: 45, load: 1, elapMin: 5);
      LoadEnd(proc2snd, offset: 45, cycleOffset: 50, load: 1, elapMin: 5);
      LoadEnd(proc1thrd, offset: 45, cycleOffset: 50, load: 1, elapMin: 5);
      MovePallet(t, pal: 1, offset: 50, load: 1, elapMin: 50 - 25);

      CheckExpected(t.AddHours(-1), t.AddHours(10));
    }

    [Fact]
    public void SkipShortMachineCycle()
    {
      var j = new Job()
      {
        UniqueStr = "unique",
        PartName = "part1",
        Processes = new[] { new ProcessInfo() { Paths = new[] { new ProcPathInfo() } } },
        CyclesOnFirstProcess = new[] { 0 },
      };
      jobLog.AddJobs(new NewJobs() { Jobs = ImmutableList.Create(j) }, null, addAsCopiedToSystem: true);

      var t = DateTime.UtcNow.AddHours(-5);

      AddTestPart(unique: "unique", part: "part1", numProc: 1, path: 1);

      var p1 = BuildMaterial(t, pal: 3, unique: "unique", part: "part1", proc: 1, numProc: 1, face: "1", matID: 1);

      LoadStart(p1, offset: 0, load: 1);
      LoadEnd(p1, offset: 2, load: 1, cycleOffset: 2, elapMin: 2);
      MovePallet(t, offset: 2, load: 1, pal: 3, elapMin: 0);

      MachStart(p1, offset: 8, mach: 3);

      // Add machine end after 15 seconds
      var bad = new MazakMachineInterface.LogEntry()
      {
        TimeUTC = t.AddMinutes(8).AddSeconds(15),
        Code = LogCode.MachineCycleEnd,
        ForeignID = "",
        StationNumber = 3,
        Pallet = p1.Pallet,
        FullPartName = p1.MazakPartName,
        JobPartName = p1.JobPartName,
        Process = p1.Process,
        FixedQuantity = 1,
        Program = "program",
        TargetPosition = "",
        FromPosition = "",
      };
      HandleEvent(bad);
      // don't add to expected, since it should be skipped

      MachStart(p1, offset: 15, mach: 3);
      MachEnd(p1, offset: 22, mach: 3, elapMin: 7);

      UnloadStart(p1, offset: 30, load: 1);
      UnloadEnd(p1, offset: 33, load: 1, elapMin: 3);
      MovePallet(t, offset: 33, load: 1, pal: 3, elapMin: 33 - 2);

      CheckExpected(t.AddHours(-1), t.AddHours(10));
    }

    [Fact]
    public void Remachining()
    {
      var j = new Job()
      {
        UniqueStr = "unique",
        PartName = "part1",
        Processes = new[] { new ProcessInfo() { Paths = new[] { new ProcPathInfo() } } },
        CyclesOnFirstProcess = new[] { 0 },
      };
      jobLog.AddJobs(new NewJobs() { Jobs = ImmutableList.Create(j) }, null, addAsCopiedToSystem: true);

      var t = DateTime.UtcNow.AddHours(-5);

      AddTestPart(unique: "unique", part: "part1", numProc: 1, path: 1);

      var p1 = BuildMaterial(t, pal: 3, unique: "unique", part: "part1", proc: 1, numProc: 1, face: "1", matID: 1);
      var p2 = BuildMaterial(t, pal: 3, unique: "unique", part: "part1", proc: 1, numProc: 1, face: "1", matID: 2);

      LoadStart(p1, offset: 0, load: 5);
      LoadEnd(p1, offset: 2, load: 5, cycleOffset: 3, elapMin: 2);
      MovePallet(t, offset: 3, load: 1, pal: 3, elapMin: 0);

      MachStart(p1, offset: 4, mach: 2);
      MachEnd(p1, offset: 20, mach: 2, elapMin: 16);

      UnloadStart(p1, offset: 22, load: 1);
      LoadStart(p2, offset: 23, load: 1);
      //No unload or load ends since this is a remachining
      MovePallet(t, offset: 26, load: 1, pal: 3, elapMin: 0, addExpected: false);

      MachStart(p1, offset: 30, mach: 1);
      MachEnd(p1, offset: 43, mach: 1, elapMin: 13);

      UnloadStart(p1, offset: 45, load: 2);
      LoadStart(p2, offset: 45, load: 2);
      UnloadEnd(p1, offset: 47, load: 2, elapMin: 2);
      LoadEnd(p2, offset: 47, load: 2, cycleOffset: 48, elapMin: 2);
      MovePallet(t, offset: 48, load: 2, pal: 3, elapMin: 48 - 3);

      MachStart(p2, offset: 50, mach: 1);
      MachEnd(p2, offset: 57, mach: 1, elapMin: 7);

      UnloadStart(p2, offset: 60, load: 1);
      UnloadEnd(p2, offset: 66, load: 1, elapMin: 6);
      MovePallet(t, offset: 66, load: 1, pal: 3, elapMin: 66 - 48);

      CheckExpected(t.AddHours(-1), t.AddHours(10));
    }

    [Fact]
    public void Inspections()
    {
      var t = DateTime.UtcNow.AddHours(-5);
      AddTestPart(unique: "uuuu", part: "pppp", numProc: 2, path: 1);

      var proc1 = BuildMaterial(t, pal: 2, unique: "uuuu", part: "pppp", proc: 1, numProc: 2, path: 1, face: "1", matID: 1);
      var proc2 = BuildMaterial(t, pal: 2, unique: "uuuu", part: "pppp", proc: 2, numProc: 2, path: 1, face: "2", matID: 1);

      var j = new JobPlan("uuuu", 2);
      j.PartName = "pppp";
      j.PathInspections(1, 1).Add(
        new PathInspection() { InspectionType = "insp_proc1", Counter = "counter1", MaxVal = 10, TimeInterval = TimeSpan.FromMinutes(1000) });
      j.PathInspections(j.NumProcesses, 1).Add(
        new PathInspection() { InspectionType = "insp_whole", Counter = "counter2", MaxVal = 15, TimeInterval = TimeSpan.FromMinutes(1500) }
      );
      var newJobs = new NewJobs()
      {
        Jobs = ImmutableList.Create((Job)j.ToHistoricJob())
      };
      jobLog.AddJobs(newJobs, null, addAsCopiedToSystem: true);

      LoadStart(proc1, offset: 0, load: 6);
      LoadEnd(proc1, offset: 2, cycleOffset: 5, load: 6, elapMin: 2);
      MovePallet(t, offset: 5, pal: 2, load: 1, elapMin: 0);

      MachStart(proc1, offset: 10, mach: 4);

      MachEnd(proc1, offset: 20, mach: 4, elapMin: 10);
      ExpectInspection(proc1, inspTy: "insp_proc1", counter: "counter1", result: false,
        path: new[] {
          new MaterialProcessActualPath() {
            MaterialID = proc1.MaterialID,
            Process = 1,
            Pallet = "2",
            LoadStation = 6,
            Stops = ImmutableList.Create(
              new MaterialProcessActualPath.Stop() {StationName = "machinespec", StationNum = 4}
            ),
            UnloadStation = -1
          }
        }
      );

      UnloadStart(proc1, offset: 24, load: 1);
      LoadStart(proc2, offset: 24, load: 1);

      UnloadEnd(proc1, offset: 28, load: 1, elapMin: 28 - 24);
      LoadEnd(proc2, offset: 28, cycleOffset: 29, load: 1, elapMin: 28 - 24);
      MovePallet(t, offset: 29, pal: 2, load: 1, elapMin: 29 - 5);

      MachStart(proc2, offset: 40, mach: 7);
      MachEnd(proc2, offset: 50, mach: 7, elapMin: 10);
      ExpectInspection(proc2, inspTy: "insp_whole", counter: "counter2", result: false,
        path: new[] {
          new MaterialProcessActualPath() {
            MaterialID = proc1.MaterialID,
            Process = 1,
            Pallet = "2",
            LoadStation = 6,
            Stops = ImmutableList.Create(
              new MaterialProcessActualPath.Stop() {StationName = "machinespec", StationNum = 4}
            ),
            UnloadStation = 1
          },
          new MaterialProcessActualPath() {
            MaterialID = proc1.MaterialID,
            Process = 2,
            Pallet = "2",
            LoadStation = 1,
            Stops = ImmutableList.Create(
              new MaterialProcessActualPath.Stop() {StationName = "machinespec", StationNum = 7}
            ),
            UnloadStation = -1
          }
        }
      );

      UnloadStart(proc2, offset: 60, load: 2);
      UnloadEnd(proc2, offset: 61, load: 2, elapMin: 1);


      CheckExpected(t.AddHours(-1), t.AddHours(10));
    }

    [Fact]
    public void Queues()
    {
      var t = DateTime.UtcNow.AddHours(-5);
      AddTestPart(unique: "uuuu", part: "pppp", numProc: 2, path: 1);

      var proc1 = BuildMaterial(t, pal: 8, unique: "uuuu", part: "pppp", proc: 1, numProc: 2, path: 1, face: "1", matID: 1);
      var proc1snd = BuildMaterial(t, pal: 8, unique: "uuuu", part: "pppp", proc: 1, numProc: 2, path: 1, face: "1", matID: 2);

      var proc2 = BuildMaterial(t, pal: 9, unique: "uuuu", part: "pppp", proc: 2, numProc: 2, path: 1, face: "2", matID: 1);

      var j = new JobPlan("uuuu", 2);
      j.PartName = "pppp";
      j.SetOutputQueue(1, 1, "thequeue");
      j.SetInputQueue(2, 1, "thequeue");
      var newJobs = new NewJobs()
      {
        Jobs = ImmutableList.Create((Job)j.ToHistoricJob())
      };
      jobLog.AddJobs(newJobs, null, addAsCopiedToSystem: true);

      LoadStart(proc1, offset: 0, load: 1);
      LoadEnd(proc1, offset: 5, cycleOffset: 6, load: 1, elapMin: 5);
      MovePallet(t, pal: 8, offset: 6, load: 1, elapMin: 0);

      MachStart(proc1, offset: 10, mach: 5);
      MachEnd(proc1, offset: 15, mach: 5, elapMin: 5);

      UnloadStart(proc1, offset: 20, load: 2);
      LoadStart(proc1snd, offset: 20, load: 2);
      UnloadEnd(proc1, offset: 24, load: 2, elapMin: 4);
      ExpectAddToQueue(proc1, offset: 24, queue: "thequeue", pos: 0);
      LoadEnd(proc1snd, offset: 24, cycleOffset: 25, load: 2, elapMin: 4);
      MovePallet(t, pal: 8, offset: 25, load: 2, elapMin: 25 - 6);

      LoadStart(proc2, offset: 28, load: 1);
      LoadEnd(proc2, offset: 29, cycleOffset: 30, load: 1, elapMin: 1);
      MovePallet(t, pal: 9, offset: 30, load: 1, elapMin: 0);
      ExpectRemoveFromQueue(proc1, offset: 30, queue: "thequeue", startingPos: 0, elapMin: 30 - 24);

      MachStart(proc2, offset: 30, mach: 6);
      MachStart(proc1snd, offset: 35, mach: 3);
      MachEnd(proc1snd, offset: 37, mach: 3, elapMin: 2);
      MachEnd(proc2, offset: 39, mach: 6, elapMin: 9);

      CheckExpected(t.AddHours(-1), t.AddHours(10));

      sendToExternal.Should().BeEmpty();
    }

    [Fact]
    public void QueuesFirstInFirstOut()
    {
      // run multiple process 1s on multiple paths.  Also have multiple parts on a face.

      var t = DateTime.UtcNow.AddHours(-5);
      AddTestPart(unique: "uuuu", part: "pppp", numProc: 2, path: 1);
      AddTestPart(unique: "uuuu", part: "pppp", numProc: 2, path: 2);

      var proc1path1 = BuildMaterial(t, pal: 4, unique: "uuuu", part: "pppp", proc: 1, numProc: 2, path: 1, face: "1", matIDs: new long[] { 1, 2, 3 });
      var proc2path1 = BuildMaterial(t, pal: 5, unique: "uuuu", part: "pppp", proc: 2, numProc: 2, path: 1, face: "2", matIDs: new long[] { 1, 2, 3 });

      var proc1path2 = BuildMaterial(t, pal: 6, unique: "uuuu", part: "pppp", proc: 1, numProc: 2, path: 2, face: "1", matIDs: new long[] { 4, 5, 6 });
      var proc2path2 = BuildMaterial(t, pal: 7, unique: "uuuu", part: "pppp", proc: 2, numProc: 2, path: 2, face: "2", matIDs: new long[] { 4, 5, 6 });

      var proc1path1snd = BuildMaterial(t, pal: 4, unique: "uuuu", part: "pppp", proc: 1, numProc: 2, path: 1, face: "1", matIDs: new long[] { 7, 8, 9 });
      var proc2path1snd = BuildMaterial(t, pal: 5, unique: "uuuu", part: "pppp", proc: 2, numProc: 2, path: 1, face: "2", matIDs: new long[] { 7, 8, 9 });

      var proc1path1thrd = BuildMaterial(t, pal: 4, unique: "uuuu", part: "pppp", proc: 1, numProc: 2, path: 1, face: "1", matIDs: new long[] { 10, 11, 12 });

      var j = new JobPlan("uuuu", 2, new[] { 2, 2 });
      j.PartName = "pppp";
      j.SetOutputQueue(1, 1, "thequeue");
      j.SetOutputQueue(1, 2, "thequeue");
      j.SetInputQueue(2, 1, "thequeue");
      j.SetInputQueue(2, 2, "thequeue");
      j.SetOutputQueue(2, 1, "externalq");
      j.SetOutputQueue(2, 2, "externalq");
      j.SetPathGroup(1, 1, 1);
      j.SetPathGroup(2, 1, 1);
      j.SetPathGroup(1, 2, 2);
      j.SetPathGroup(2, 2, 2);
      var newJobs = new NewJobs()
      {
        Jobs = ImmutableList.Create((Job)j.ToHistoricJob())
      };
      jobLog.AddJobs(newJobs, null, addAsCopiedToSystem: true);

      LoadStart(proc1path1, offset: 0, load: 10);
      LoadEnd(proc1path1, offset: 2, cycleOffset: 3, load: 10, elapMin: 2);
      MovePallet(t, offset: 3, pal: 4, load: 10, elapMin: 0);

      MachStart(proc1path1, offset: 5, mach: 7);
      MachEnd(proc1path1, offset: 10, mach: 7, elapMin: 5);

      LoadStart(proc1path2, offset: 10, load: 9);
      LoadEnd(proc1path2, offset: 11, cycleOffset: 11, load: 9, elapMin: 1);
      MovePallet(t, offset: 11, pal: 6, load: 9, elapMin: 0);

      UnloadStart(proc1path1, offset: 12, load: 3);
      LoadStart(proc1path1snd, offset: 12, load: 3);
      UnloadEnd(proc1path1, offset: 15, load: 3, elapMin: 3);
      ExpectAddToQueue(proc1path1, offset: 15, queue: "thequeue", startPos: 0);
      LoadEnd(proc1path1snd, offset: 15, cycleOffset: 16, load: 3, elapMin: 3);
      MovePallet(t, offset: 16, pal: 4, load: 3, elapMin: 16 - 3);

      MachStart(proc1path2, offset: 18, mach: 1);
      MachEnd(proc1path2, offset: 19, mach: 1, elapMin: 1);

      MachStart(proc1path1snd, offset: 20, mach: 2);
      MachEnd(proc1path1snd, offset: 25, mach: 2, elapMin: 5);

      UnloadStart(proc1path2, offset: 26, load: 3);
      UnloadEnd(proc1path2, offset: 27, load: 3, elapMin: 1);
      ExpectAddToQueue(proc1path2, offset: 27, queue: "thequeue", startPos: 3);

      UnloadStart(proc1path1snd, offset: 30, load: 1);
      LoadStart(proc1path1thrd, offset: 30, load: 1);
      UnloadEnd(proc1path1snd, offset: 33, load: 1, elapMin: 3);
      ExpectAddToQueue(proc1path1snd, offset: 33, queue: "thequeue", startPos: 6);
      LoadEnd(proc1path1thrd, offset: 33, cycleOffset: 34, load: 1, elapMin: 3);
      MovePallet(t, offset: 34, pal: 4, load: 1, elapMin: 34 - 16);

      //queue now has 9 elements
      jobLog.GetMaterialInQueueByUnique("thequeue", "uuuu").Should().BeEquivalentTo(
        Enumerable.Range(1, 9).Select((i, idx) =>
          new QueuedMaterial()
          {
            MaterialID = i,
            Queue = "thequeue",
            Position = idx,
            Unique = "uuuu",
            PartNameOrCasting = "pppp",
            NumProcesses = 2,
            AddTimeUTC = t.AddMinutes(i <= 3 ? 15 : i <= 6 ? 27 : 33)
          }
        )
      );

      //first load should pull in mat ids 1, 2, 3

      LoadStart(proc2path1, offset: 40, load: 2);
      LoadEnd(proc2path1, offset: 44, cycleOffset: 45, load: 2, elapMin: 4);
      MovePallet(t, offset: 45, pal: 5, load: 2, elapMin: 0);
      ExpectRemoveFromQueue(proc1path1, offset: 45, queue: "thequeue", startingPos: 0, elapMin: 45 - 15);

      jobLog.GetMaterialInQueueByUnique("thequeue", "uuuu").Should().BeEquivalentTo(
        (new[] { 4, 5, 6, 7, 8, 9 }).Select((i, idx) =>
            new QueuedMaterial()
            {
              MaterialID = i,
              Queue = "thequeue",
              Position = idx,
              Unique = "uuuu",
              PartNameOrCasting = "pppp",
              NumProcesses = 2,
              AddTimeUTC = t.AddMinutes(i <= 6 ? 27 : 33)
            }
        )
      );

      MachStart(proc2path1, offset: 50, mach: 100);
      MachEnd(proc2path1, offset: 55, mach: 100, elapMin: 5);

      // second load should pull mat ids 7, 8, 9 because of path matching

      UnloadStart(proc2path1, offset: 60, load: 1);
      LoadStart(proc2path1snd, offset: 60, load: 1);
      UnloadEnd(proc2path1, offset: 65, load: 1, elapMin: 5);
      LoadEnd(proc2path1snd, offset: 65, cycleOffset: 66, load: 1, elapMin: 5);
      MovePallet(t, offset: 66, pal: 5, load: 1, elapMin: 66 - 45);
      ExpectRemoveFromQueue(proc1path1snd, offset: 66, queue: "thequeue", startingPos: 3, elapMin: 66 - 33);

      jobLog.GetMaterialInQueueByUnique("thequeue", "uuuu").Should().BeEquivalentTo(
        (new[] { 4, 5, 6 }).Select((i, idx) =>
            new QueuedMaterial()
            {
              MaterialID = i,
              Queue = "thequeue",
              Position = idx,
              Unique = "uuuu",
              PartNameOrCasting = "pppp",
              NumProcesses = 2,
              AddTimeUTC = t.AddMinutes(27)
            }
        )
      );

      // finally, load of path2 pulls remaining 4, 5, 6
      LoadStart(proc2path2, offset: 70, load: 2);
      LoadEnd(proc2path2, offset: 73, cycleOffset: 74, load: 2, elapMin: 3);
      MovePallet(t, offset: 74, pal: 7, load: 2, elapMin: 0);
      ExpectRemoveFromQueue(proc1path2, offset: 74, queue: "thequeue", startingPos: 0, elapMin: 74 - 27);

      jobLog.GetMaterialInQueueByUnique("thequeue", "uuuu").Should().BeEmpty();

      CheckExpected(t.AddHours(-1), t.AddHours(10));

      sendToExternal.Should().BeEquivalentTo(new[] {
        new MaterialToSendToExternalQueue() {
          Server = "testserver",
          PartName = "pppp",
          Queue = "externalq",
          Serial = "0000000001"
        },
        new MaterialToSendToExternalQueue() {
          Server = "testserver",
          PartName = "pppp",
          Queue = "externalq",
          Serial = "0000000002"
        },
        new MaterialToSendToExternalQueue() {
          Server = "testserver",
          PartName = "pppp",
          Queue = "externalq",
          Serial = "0000000003"
        },
      });
    }

    [Fact]
    public void SwapsRawMaterial()
    {
      var t = DateTime.UtcNow.AddHours(-5);
      AddTestPart(unique: "uuuu", part: "pppp", numProc: 2, path: 1);

      var mat1 = BuildMaterial(t, pal: 8, unique: "uuuu", part: "pppp", proc: 1, numProc: 2, path: 1, face: "1", matID: 1);
      var mat2 = BuildMaterial(t, pal: 8, unique: "uuuu", part: "pppp", proc: 1, numProc: 2, path: 1, face: "1", matID: 2);
      var mat3 = BuildMaterial(t, pal: 4, unique: "uuuu", part: "pppp", proc: 1, numProc: 2, path: 1, face: "1", matID: 3);
      var mat4 = BuildMaterial(t, pal: 4, unique: "uuuu", part: "pppp", proc: 1, numProc: 2, path: 1, face: "1", matID: 4);


      var j = new JobPlan("uuuu", 2);
      j.PartName = "pppp";
      j.SetInputQueue(1, 1, "rawmat");
      j.SetOutputQueue(1, 1, "thequeue");
      j.SetInputQueue(2, 1, "thequeue");
      var newJobs = new NewJobs()
      {
        Jobs = ImmutableList.Create<Job>(j.ToHistoricJob())
      };
      jobLog.AddJobs(newJobs, null, addAsCopiedToSystem: true);

      AddMaterialToQueue(mat1, proc: 0, queue: "rawmat", offset: 0, allocate: AllocateTy.Assigned);
      AddMaterialToQueue(mat2, proc: 0, queue: "rawmat", offset: 1, allocate: AllocateTy.Assigned);
      AddMaterialToQueue(mat3, proc: 0, queue: "rawmat", offset: 2, allocate: AllocateTy.Assigned);
      AddMaterialToQueue(mat4, proc: 0, queue: "rawmat", offset: 3, allocate: AllocateTy.Casting);

      LoadStart(mat1, offset: 4, load: 1);
      LoadEnd(mat1, offset: 5, cycleOffset: 6, load: 1, elapMin: 5 - 4, expectMark: false);
      MovePallet(t, pal: 8, offset: 6, load: 1, elapMin: 0);
      ExpectRemoveFromQueue(AdjProcess(mat1, 0), offset: 6, queue: "rawmat", startingPos: 0, elapMin: 6 - 0);

      StockerStart(mat1, offset: 8, stocker: 8, waitForMachine: true);

      CheckMatInQueue("rawmat", new[] { mat2, mat3, AdjUnique(mat4, "", 1) });

      SwapMaterial(mat1, mat2, offset: 10, unassigned: false);

      CheckMatInQueue("rawmat", new[] { mat3, AdjUnique(mat4, "", 1), mat1 });

      // continue with mat2
      MachStart(mat2, offset: 15, mach: 3);
      MachEnd(mat2, offset: 20, mach: 3, elapMin: 20 - 15);

      RemoveFromAllQueues(mat1, proc: 0, offset: 22);

      //----- Now Unassigned
      LoadStart(mat3, offset: 25, load: 2);
      LoadEnd(mat3, offset: 30, cycleOffset: 30, load: 2, elapMin: 30 - 25, expectMark: false);
      MovePallet(t, pal: 4, offset: 30, load: 2, elapMin: 0);
      ExpectRemoveFromQueue(AdjProcess(mat3, 0), offset: 30, queue: "rawmat", startingPos: 0, elapMin: 30 - 2);

      CheckMatInQueue("rawmat", new[] { AdjUnique(mat4, "", 1) });

      SwapMaterial(mat3, mat4, offset: 33, unassigned: true);

      CheckMatInQueue("rawmat", new[] { AdjUnique(mat3, "", 2) });

      // continue with mat4
      MachStart(mat4, offset: 35, mach: 3);
      MachEnd(mat4, offset: 38, mach: 3, elapMin: 38 - 35);

      jobLog.GetMaterialDetails(mat3.MaterialID).Should().BeEquivalentTo(new MaterialDetails()
      {
        MaterialID = mat3.MaterialID,
        JobUnique = null,
        PartName = mat3.JobPartName,
        NumProcesses = mat3.NumProcess,
        Workorder = null,
        Serial = FMSSettings.ConvertToBase62(mat3.MaterialID).PadLeft(10, '0'),
        Paths = ImmutableDictionary<int, int>.Empty,
      });

      CheckExpected(t.AddHours(-1), t.AddHours(10));

      sendToExternal.Should().BeEmpty();
    }

    [Fact]
    public void Tools()
    {
      var j = new Job()
      {
        UniqueStr = "unique",
        PartName = "part1",
        Processes = new[] { new ProcessInfo() { Paths = new[] { new ProcPathInfo() } } },
        CyclesOnFirstProcess = new[] { 0 },
      };
      jobLog.AddJobs(new NewJobs() { Jobs = ImmutableList.Create(j) }, null, addAsCopiedToSystem: true);

      var t = DateTime.UtcNow;

      AddTestPart(unique: "unique", part: "part1", numProc: 1, path: 1);

      var p = BuildMaterial(t, pal: 3, unique: "unique", part: "part1", proc: 1, face: "1", numProc: 1, matID: 1);

      LoadStart(p, offset: 0, load: 5);
      LoadEnd(p, offset: 2, load: 5, cycleOffset: 3, elapMin: 2);
      MovePallet(t, offset: 3, load: 1, pal: 3, elapMin: 0);


      // some basic snapshots.  More complicated scenarios are tested as part of the Repository spec

      mazakDataTools.AddRange(new[] {
        new ToolPocketRow() { MachineNumber = 1, PocketNumber = 10, GroupNo = "ignored", IsToolDataValid = true, LifeUsed = 20, LifeSpan = 101},
        new ToolPocketRow() { MachineNumber = 2, PocketNumber = 10, GroupNo = "tool1", IsToolDataValid = true, LifeUsed = 30, LifeSpan = 102},
        new ToolPocketRow() { MachineNumber = 2, PocketNumber = 20, GroupNo = "tool2", IsToolDataValid = true, LifeUsed = 40, LifeSpan = 103},
        new ToolPocketRow() { MachineNumber = 2, PocketNumber = 30, GroupNo = "ignored", IsToolDataValid = false, LifeUsed = 50, LifeSpan = 104},
        new ToolPocketRow() { MachineNumber = 2, PocketNumber = 40, GroupNo = null, IsToolDataValid = false, LifeUsed = 60, LifeSpan = 105},
        new ToolPocketRow() { MachineNumber = 2, PocketNumber = null, GroupNo = "ignored", IsToolDataValid = false, LifeUsed = 70, LifeSpan = 106}
      });
      MachStart(p, offset: 4, mach: 2);

      mazakDataTools.Clear();
      mazakDataTools.AddRange(new[] {
        new ToolPocketRow() { MachineNumber = 1, PocketNumber = 10, GroupNo = "ignored", IsToolDataValid = true, LifeUsed = 22, LifeSpan = 101},
        new ToolPocketRow() { MachineNumber = 2, PocketNumber = 10, GroupNo = "tool1", IsToolDataValid = true, LifeUsed = 33, LifeSpan = 102},
        new ToolPocketRow() { MachineNumber = 2, PocketNumber = 20, GroupNo = "tool2", IsToolDataValid = true, LifeUsed = 44, LifeSpan = 103},
        new ToolPocketRow() { MachineNumber = 2, PocketNumber = 30, GroupNo = "ignored", IsToolDataValid = false, LifeUsed = 55, LifeSpan = 104},
        new ToolPocketRow() { MachineNumber = 2, PocketNumber = 40, GroupNo = null, IsToolDataValid = false, LifeUsed = 66, LifeSpan = 105},
        new ToolPocketRow() { MachineNumber = 2, PocketNumber = null, GroupNo = "ignored", IsToolDataValid = false, LifeUsed = 77, LifeSpan = 106}
      });
      MachEnd(p, offset: 20, mach: 2, elapMin: 16, tools: new Dictionary<string, ToolUse>() {
        { "tool1",
          new ToolUse() {
            ToolUseDuringCycle = TimeSpan.FromSeconds(33 - 30),
            TotalToolUseAtEndOfCycle = TimeSpan.FromSeconds(33),
            ConfiguredToolLife = TimeSpan.FromSeconds(102)
          }
        },
        { "tool2",
          new ToolUse() {
            ToolUseDuringCycle = TimeSpan.FromSeconds(44 - 40),
            TotalToolUseAtEndOfCycle = TimeSpan.FromSeconds(44),
            ConfiguredToolLife = TimeSpan.FromSeconds(103)
          }
        },
      });

      CheckExpected(t.AddHours(-1), t.AddHours(10));
    }

    [Fact]
    public void StockerAndRotaryTable()
    {
      var j = new Job()
      {
        UniqueStr = "unique",
        PartName = "part1",
        Processes = new[] { new ProcessInfo() { Paths = new[] { new ProcPathInfo() } } },
        CyclesOnFirstProcess = new[] { 0 },
      };
      jobLog.AddJobs(new NewJobs() { Jobs = ImmutableList.Create(j) }, null, addAsCopiedToSystem: true);

      var t = DateTime.UtcNow.AddHours(-5);

      AddTestPart(unique: "unique", part: "part1", numProc: 1, path: 1);

      var p = BuildMaterial(t, pal: 7, unique: "unique", part: "part1", proc: 1, face: "1", numProc: 1, matID: 1);

      LoadStart(p, offset: 0, load: 5);
      LoadEnd(p, offset: 2, load: 5, cycleOffset: 3, elapMin: 2);
      MovePallet(t, offset: 3, load: 1, pal: 7, elapMin: 0);

      StockerStart(p, offset: 4, stocker: 7, waitForMachine: true);
      StockerEnd(p, offset: 6, stocker: 7, elapMin: 2, waitForMachine: true);

      RotaryQueueStart(p, offset: 7, mc: 2);
      RotateIntoWorktable(p, offset: 10, mc: 2, elapMin: 3);

      MachStart(p, offset: 11, mach: 2);
      MachEnd(p, offset: 20, mach: 2, elapMin: 9);

      MoveFromOutboundRotaryTable(p, offset: 21, mc: 2);

      UnloadStart(p, offset: 22, load: 1);
      UnloadEnd(p, offset: 23, load: 1, elapMin: 1);

      CheckExpected(t.AddHours(-1), t.AddHours(10));

      jobLog.GetMaterialDetails(p.MaterialID).Should().BeEquivalentTo(new MaterialDetails()
      {
        MaterialID = p.MaterialID,
        JobUnique = "unique",
        PartName = "part1",
        NumProcesses = 1,
        Serial = FMSSettings.ConvertToBase62(p.MaterialID).PadLeft(10, '0'),
        Workorder = null,
        Paths = ImmutableDictionary<int, int>.Empty.Add(1, 1)
      }, options => options.ComparingByMembers<MaterialDetails>());

    }

    [Fact]
    public void LeaveInboundRotary()
    {
      var j = new Job()
      {
        UniqueStr = "unique",
        PartName = "part1",
        Processes = new[] { new ProcessInfo() { Paths = new[] { new ProcPathInfo() } } },
        CyclesOnFirstProcess = new[] { 0 },
      };
      jobLog.AddJobs(new NewJobs() { Jobs = ImmutableList.Create(j) }, null, addAsCopiedToSystem: true);

      var t = DateTime.UtcNow.AddHours(-5);

      AddTestPart(unique: "unique", part: "part1", numProc: 1, path: 1);

      var p = BuildMaterial(t, pal: 7, unique: "unique", part: "part1", proc: 1, face: "1", numProc: 1, matID: 1);

      LoadStart(p, offset: 0, load: 5);
      LoadEnd(p, offset: 2, load: 5, cycleOffset: 3, elapMin: 2);
      MovePallet(t, offset: 3, load: 1, pal: 7, elapMin: 0);

      RotaryQueueStart(p, offset: 7, mc: 2);
      MoveFromInboundRotaryTable(p, offset: 13, mc: 2, elapMin: 6);

      RotaryQueueStart(p, offset: 15, mc: 3);
      RotateIntoWorktable(p, offset: 16, mc: 3, elapMin: 1);

      MachStart(p, offset: 20, mach: 3);
      MachEnd(p, offset: 30, mach: 3, elapMin: 10);

      StockerStart(p, offset: 35, stocker: 3, waitForMachine: false);
      StockerEnd(p, offset: 37, stocker: 3, elapMin: 2, waitForMachine: false);

      CheckExpected(t.AddHours(-1), t.AddHours(10));
    }

    [Fact]
    public void QuarantinesMaterial()
    {
      var j = new Job()
      {
        UniqueStr = "unique",
        PartName = "part1",
        Processes = new[] { new ProcessInfo() { Paths = new[] { new ProcPathInfo() } }, new ProcessInfo() { Paths = new[] { new ProcPathInfo() } } },
        CyclesOnFirstProcess = new[] { 0 },
      };
      jobLog.AddJobs(new NewJobs() { Jobs = ImmutableList.Create(j) }, null, addAsCopiedToSystem: true);

      var t = DateTime.UtcNow.AddHours(-5);

      var schId = AddTestPart(unique: "unique", part: "part1", numProc: 2, path: 1);

      var m1proc1 = BuildMaterial(t, pal: 3, unique: "unique", part: "part1", proc: 1, numProc: 2, face: "1", matID: 1);
      var m1proc2 = BuildMaterial(t, pal: 3, unique: "unique", part: "part1", proc: 2, numProc: 2, face: "2", matID: 1);
      var m2proc1 = BuildMaterial(t, pal: 3, unique: "unique", part: "part1", proc: 1, numProc: 2, face: "1", matID: 2);

      SetPallet(pal: 3, atLoadStation: true);
      LoadStart(m1proc1, offset: 0, load: 1);
      LoadEnd(m1proc1, offset: 4, load: 1, elapMin: 4, cycleOffset: 5);
      MovePallet(t, offset: 5, load: 1, pal: 3, elapMin: 0);
      SetPallet(pal: 3, atLoadStation: false);
      SetPalletFace(pal: 3, schId: schId, proc: 1, fixQty: 1);

      MachStart(m1proc1, offset: 10, mach: 4);

      // shouldn't do anything here, statuses match
      log.CheckPalletStatusMatchesLogs().Should().BeFalse();
      jobLog.GetMaterialInAllQueues().Should().BeEmpty();

      MachEnd(m1proc1, offset: 15, mach: 4, elapMin: 5);

      UnloadStart(m1proc1, offset: 20, load: 2);
      LoadStart(m1proc2, offset: 20, load: 2);
      LoadStart(m2proc1, offset: 20, load: 2);

      SetPallet(pal: 3, atLoadStation: true);
      ClearPalletFace(pal: 3, proc: 1);

      // shouldn't do anything, pallet at load station
      log.CheckPalletStatusMatchesLogs().Should().BeFalse();
      jobLog.GetMaterialInAllQueues().Should().BeEmpty();

      UnloadEnd(m1proc1, offset: 22, load: 2, elapMin: 2);
      LoadEnd(m1proc2, offset: 22, load: 2, cycleOffset: 23, elapMin: 2);
      LoadEnd(m2proc1, offset: 22, load: 2, cycleOffset: 23, elapMin: 2);
      MovePallet(t, offset: 23, pal: 3, load: 2, elapMin: 23 - 5);
      SetPallet(pal: 3, atLoadStation: false);
      SetPalletFace(pal: 3, schId: schId, proc: 1, fixQty: 1);
      SetPalletFace(pal: 3, schId: schId, proc: 2, fixQty: 1);

      StockerStart(new[] { m1proc2, m2proc1 }, offset: 25, stocker: 3, waitForMachine: true);

      // shouldn't do anything, statuses match
      log.CheckPalletStatusMatchesLogs().Should().BeFalse();
      jobLog.GetMaterialInAllQueues().Should().BeEmpty();

      // remove process 1
      ClearPalletFace(pal: 3, proc: 1);

      log.CheckPalletStatusMatchesLogs(t.AddMinutes(10)).Should().BeTrue();

      ExpectAddToQueue(m2proc1, offset: 10, queue: "quarantineQ", pos: 0, reason: "MaterialMissingOnPallet");
      jobLog.GetMaterialInAllQueues().Should().BeEquivalentTo(new[] {
        new QueuedMaterial() {
          MaterialID = m2proc1.MaterialID,
          Queue = "quarantineQ",
          Position = 0,
          Unique = "unique",
          PartNameOrCasting = "part1",
          NumProcesses = 2,
          AddTimeUTC = t.AddMinutes(10)
        }
      });

      // need to reload material in queues
      ResetLogTranslation();

      log.CheckPalletStatusMatchesLogs().Should().BeFalse();

      // now future events don't have the material
      StockerEnd(new[] { m1proc2 }, offset: 30, stocker: 3, waitForMachine: true, elapMin: 5);

      CheckExpected(t.AddHours(-1), t.AddHours(10));
    }
  }

  /*
  [TestFixture]
  public class LogCSVTests : LogTestBase
  {
    private string _logPath;
    private string _sourcePath;

    [SetUp]
    public void Setup()
    {
      ClearLog();
      dset = new ReadOnlyDataSet();
      expected = new List<TestLogEntry>();

      _logPath = System.IO.Path.Combine("bin", "testoutput", "logs");
      _sourcePath = System.IO.Path.Combine("Mazak", "logtest");
      if (!System.IO.Directory.Exists(_logPath))
        System.IO.Directory.CreateDirectory(_logPath);
      var logRead = new LogDataWeb(_logPath);

      foreach (var f in System.IO.Directory.GetFiles(_logPath, "*.csv"))
        System.IO.File.Delete(f);

      AddSchedule(1, "unitest", "testpart:0:1", 2, false);
      AddSchedule(2, "uniother", "otherpart:0:1", 2, false);

      log = new LogTranslation(jobLog, new ConstantRead(dset), logRead);
      log.Halt(); // stop the timer, we will inject events directly
    }

    [TearDown]
    public void TearDown()
    {
      jobLog.Close();
    }

    [Test]
    public void All()
    {
      foreach (var f in System.IO.Directory.GetFiles(_sourcePath, "*.csv"))
        System.IO.File.Copy(f, System.IO.Path.Combine(_logPath, System.IO.Path.GetFileName(f)));
      log.HandleElapsed(null, null);

      Check();
    }

    [Test]
    public void SplitInHalf()
    {
      var files = new List<string>(System.IO.Directory.GetFiles(_sourcePath, "*.csv"));
      files.Sort();
      int half = files.Count / 2;

      for (int i = 0; i < half; i += 1)
        System.IO.File.Copy(files[i], System.IO.Path.Combine(_logPath, System.IO.Path.GetFileName(files[i])));
      log.HandleElapsed(null, null);

      for (int i = half; i < files.Count; i += 1)
        System.IO.File.Copy(files[i], System.IO.Path.Combine(_logPath, System.IO.Path.GetFileName(files[i])));
      log.HandleElapsed(null, null);


      Check();
    }

    private void Check()
    {
      //for now, just load and see something is there
      var data = jobLog.GetLogEntries(DateTime.Parse("2012-07-01"), DateTime.Parse("2012-07-04"));
      Assert.GreaterOrEqual(data.Count, 1);

      // there is one file left, a file with a 302 code which we don't process and so therefore don't delete
      Assert.AreEqual(1, System.IO.Directory.GetFiles(_logPath, "*.csv").Length);
    }
  }
  */
}<|MERGE_RESOLUTION|>--- conflicted
+++ resolved
@@ -1077,13 +1077,8 @@
 
     protected void CheckMatInQueue(string queue, IEnumerable<TestMaterial> mats)
     {
-<<<<<<< HEAD
-      jobLog.GetMaterialInQueue(queue).Should().BeEquivalentTo(mats.Select((m, idx) =>
+      jobLog.GetMaterialInAllQueues().Where(m => m.Queue == queue).Should().BeEquivalentTo(mats.Select((m, idx) =>
         new QueuedMaterial()
-=======
-      jobLog.GetMaterialInAllQueues().Where(m => m.Queue == queue).Should().BeEquivalentTo(mats.Select((m, idx) =>
-        new EventLogDB.QueuedMaterial()
->>>>>>> aef3340c
         {
           MaterialID = m.MaterialID,
           Queue = queue,
