/* Copyright (c) 2020, John Lenz

All rights reserved.

Redistribution and use in source and binary forms, with or without
modification, are permitted provided that the following conditions are met:

    * Redistributions of source code must retain the above copyright
      notice, this list of conditions and the following disclaimer.

    * Redistributions in binary form must reproduce the above
      copyright notice, this list of conditions and the following
      disclaimer in the documentation and/or other materials provided
      with the distribution.

    * Neither the name of John Lenz, Black Maple Software, SeedTactics,
      nor the names of other contributors may be used to endorse or
      promote products derived from this software without specific
      prior written permission.

THIS SOFTWARE IS PROVIDED BY THE COPYRIGHT HOLDERS AND CONTRIBUTORS
"AS IS" AND ANY EXPRESS OR IMPLIED WARRANTIES, INCLUDING, BUT NOT
LIMITED TO, THE IMPLIED WARRANTIES OF MERCHANTABILITY AND FITNESS FOR
A PARTICULAR PURPOSE ARE DISCLAIMED. IN NO EVENT SHALL THE COPYRIGHT
OWNER OR CONTRIBUTORS BE LIABLE FOR ANY DIRECT, INDIRECT, INCIDENTAL,
SPECIAL, EXEMPLARY, OR CONSEQUENTIAL DAMAGES (INCLUDING, BUT NOT
LIMITED TO, PROCUREMENT OF SUBSTITUTE GOODS OR SERVICES; LOSS OF USE,
DATA, OR PROFITS; OR BUSINESS INTERRUPTION) HOWEVER CAUSED AND ON ANY
THEORY OF LIABILITY, WHETHER IN CONTRACT, STRICT LIABILITY, OR TORT
(INCLUDING NEGLIGENCE OR OTHERWISE) ARISING IN ANY WAY OUT OF THE USE
OF THIS SOFTWARE, EVEN IF ADVISED OF THE POSSIBILITY OF SUCH DAMAGE.
 */
using System;
using System.Linq;
using System.Collections.Generic;
using MWI = BlackMaple.MachineFramework;
using BlackMaple.MachineFramework;

namespace MazakMachineInterface
{
  public interface ILogTranslation
  {
    public record HandleEventResult
    {
      public IEnumerable<BlackMaple.MachineFramework.MaterialToSendToExternalQueue> MatsToSendToExternal { get; init; }
      public bool StoppedBecauseRecentMachineEnd { get; init; }
    }

    HandleEventResult HandleEvent(LogEntry e);
    bool CheckPalletStatusMatchesLogs(DateTime? timeUTC = null);
  }

  public class LogTranslation : ILogTranslation
  {
    private MazakConfig _mazakConfig;
    private BlackMaple.MachineFramework.IRepository _log;
    private BlackMaple.MachineFramework.FMSSettings _settings;
    private IMachineGroupName _machGroupName;
    private Action<LogEntry> _onMazakLog;
    private MazakCurrentStatusAndTools _mazakSchedules;
    private Dictionary<string, Job> _jobs;

    private static Serilog.ILogger Log = Serilog.Log.ForContext<LogTranslation>();

    public LogTranslation(
      BlackMaple.MachineFramework.IRepository logDB,
      MazakCurrentStatusAndTools mazakSch,
      IMachineGroupName machineGroupName,
      BlackMaple.MachineFramework.FMSSettings settings,
      Action<LogEntry> onMazakLogMessage,
      MazakConfig mazakConfig
    )
    {
      _log = logDB;
      _machGroupName = machineGroupName;
      _mazakConfig = mazakConfig;
      _mazakSchedules = mazakSch;
      _settings = settings;
      _onMazakLog = onMazakLogMessage;
      _jobs = new Dictionary<string, Job>();
    }

    private Job GetJob(string unique)
    {
      if (_jobs.ContainsKey(unique))
        return _jobs[unique];
      else
      {
        var j = _log.LoadJob(unique);
        _jobs.Add(unique, j);
        return j;
      }
    }

    #region Events
    public ILogTranslation.HandleEventResult HandleEvent(LogEntry e)
    {
      var cycle = new List<MWI.LogEntry>();
      IEnumerable<BlackMaple.MachineFramework.MaterialToSendToExternalQueue> sendToExternal = null;
      if (e.Pallet >= 1)
        cycle = _log.CurrentPalletLog(e.Pallet.ToString());

      Log.Debug("Handling mazak event {@event}", e);

      switch (e.Code)
      {
        case LogCode.LoadBegin:

          _log.RecordLoadStart(
            mats: CreateMaterialWithoutIDs(e),
            pallet: e.Pallet.ToString(),
            lulNum: e.StationNumber,
            timeUTC: e.TimeUTC,
            foreignId: e.ForeignID
          );

          break;

        case LogCode.LoadEnd:

          _log.AddPendingLoad(
            e.Pallet.ToString(),
            PendingLoadKey(e),
            e.StationNumber,
            CalculateElapsed(e, cycle, LogType.LoadUnloadCycle, e.StationNumber),
            CalculateActiveLoadTime(e),
            e.ForeignID
          );
          break;

        case LogCode.MachineCycleStart:
        {
          // There should never be any pending loads since the pallet movement event should have fired.
          // Just in case, we check for pending loads here
          cycle = CheckPendingLoads(e.Pallet, e.TimeUTC.AddSeconds(-1), "", false, cycle);
          IEnumerable<ToolSnapshot> pockets = null;
          if ((DateTime.UtcNow - e.TimeUTC).Duration().TotalMinutes < 5)
          {
            pockets = ToolsToSnapshot(e.StationNumber, _mazakSchedules.Tools);
          }

          var machineMats = GetMaterialOnPallet(e, cycle);
          LookupProgram(machineMats, e, out var progName, out var progRev);
          _log.RecordMachineStart(
            mats: machineMats.Select(m => m.Mat),
            pallet: e.Pallet.ToString(),
            statName: _machGroupName.MachineGroupName,
            statNum: e.StationNumber,
            program: progName,
            timeUTC: e.TimeUTC,
            pockets: pockets,
            foreignId: e.ForeignID,
            extraData: !progRev.HasValue
              ? null
              : new Dictionary<string, string> { { "ProgramRevision", progRev.Value.ToString() } }
          );

          break;
        }

        case LogCode.MachineCycleEnd:

          // Tool snapshots take ~5 seconds from the end of the cycle until the updated tools are available in open database kit,
          // so stop processing log entries if the machine cycle end occurred 15 seconds in the past.
          var timeSinceEnd = DateTime.UtcNow.Subtract(e.TimeUTC);
          if (TimeSpan.FromSeconds(-15) <= timeSinceEnd && timeSinceEnd <= TimeSpan.FromSeconds(15))
          {
            return new ILogTranslation.HandleEventResult()
            {
              MatsToSendToExternal = Enumerable.Empty<MaterialToSendToExternalQueue>(),
              StoppedBecauseRecentMachineEnd = true
            };
          }

          var machStart = FindMachineStart(e, cycle, e.StationNumber);
          TimeSpan elapsed;
          IEnumerable<ToolSnapshot> toolsAtStart;
          if (machStart != null)
          {
            elapsed = e.TimeUTC.Subtract(machStart.EndTimeUTC);
            toolsAtStart = _log.ToolPocketSnapshotForCycle(machStart.Counter);
          }
          else
          {
            Log.Debug("Calculating elapsed time for {@entry} did not find a previous cycle event", e);
            elapsed = TimeSpan.Zero;
            toolsAtStart = Enumerable.Empty<ToolSnapshot>();
          }
          var toolsAtEnd = ToolsToSnapshot(e.StationNumber, _mazakSchedules.Tools);

          if (elapsed > TimeSpan.FromSeconds(30))
          {
            var machineMats = GetMaterialOnPallet(e, cycle);
            LookupProgram(machineMats, e, out var progName, out var progRev);
            var s = _log.RecordMachineEnd(
              mats: machineMats.Select(m => m.Mat),
              pallet: e.Pallet.ToString(),
              statName: _machGroupName.MachineGroupName,
              statNum: e.StationNumber,
              program: progName,
              timeUTC: e.TimeUTC,
              result: "",
              elapsed: elapsed,
              active: CalculateActiveMachining(machineMats),
              tools: ToolSnapshotDiff.Diff(toolsAtStart, toolsAtEnd),
              deleteToolSnapshotsFromCntr: machStart?.Counter,
              pockets: toolsAtEnd,
              foreignId: e.ForeignID,
              extraData: !progRev.HasValue
                ? null
                : new Dictionary<string, string> { { "ProgramRevision", progRev.Value.ToString() } }
            );
            HandleMachiningCompleted(s, machineMats);
          }
          else
          {
            //TODO: add this with a FAIL result and skip the event in Update Log?
            Log.Warning(
              "Ignoring machine cycle at {time} on pallet {pallet} because it is less than 30 seconds",
              e.TimeUTC,
              e.Pallet
            );
          }

          break;

        case LogCode.UnloadBegin:

          _log.RecordUnloadStart(
            mats: GetMaterialOnPallet(e, cycle).Select(m => m.Mat),
            pallet: e.Pallet.ToString(),
            lulNum: e.StationNumber,
            timeUTC: e.TimeUTC,
            foreignId: e.ForeignID
          );

          break;

        case LogCode.UnloadEnd:

          //TODO: test for rework
          var loadElapsed = CalculateElapsed(e, cycle, LogType.LoadUnloadCycle, e.StationNumber);

          var mats = GetMaterialOnPallet(e, cycle);
          var queues = FindUnloadQueues(mats);
          sendToExternal = FindSendToExternalQueue(mats);

          _log.RecordUnloadEnd(
            mats: mats.Select(m => m.Mat),
            pallet: e.Pallet.ToString(),
            lulNum: e.StationNumber,
            timeUTC: e.TimeUTC,
            elapsed: loadElapsed,
            active: CalculateActiveUnloadTime(mats),
            foreignId: e.ForeignID,
            unloadIntoQueues: queues
          );

          break;

        case LogCode.StartRotatePalletIntoMachine:
          _log.RecordPalletDepartRotaryInbound(
            mats: GetAllMaterialOnPallet(cycle).Select(EventLogMaterial.FromLogMat),
            pallet: e.Pallet.ToString(),
            statName: _machGroupName.MachineGroupName,
            statNum: e.StationNumber,
            timeUTC: e.TimeUTC,
            rotateIntoWorktable: true,
            elapsed: CalculateElapsed(e, cycle, LogType.PalletOnRotaryInbound, e.StationNumber),
            foreignId: e.ForeignID
          );
          break;

        case LogCode.PalletMoving:
          if (e.FromPosition != null && e.FromPosition.StartsWith("LS"))
          {
            cycle = CheckPendingLoads(e.Pallet, e.TimeUTC, e.ForeignID, true, cycle);
          }
          // Mxx1 is inbound at machine xx, Mxx2 is table at machine xx
          else if (
            e.FromPosition != null
            && e.FromPosition.StartsWith("M")
            && e.FromPosition.Length == 4
            && e.FromPosition.EndsWith("1")
          )
          {
            if (
              LastEventWasRotaryDropoff(cycle) && int.TryParse(e.FromPosition.Substring(1, 2), out var mcNum)
            )
            {
              _log.RecordPalletDepartRotaryInbound(
                mats: GetAllMaterialOnPallet(cycle).Select(EventLogMaterial.FromLogMat),
                pallet: e.Pallet.ToString(),
                statName: _machGroupName.MachineGroupName,
                statNum: mcNum,
                rotateIntoWorktable: false,
                timeUTC: e.TimeUTC,
                elapsed: CalculateElapsed(e, cycle, LogType.PalletOnRotaryInbound, mcNum),
                foreignId: e.ForeignID
              );
            }
          }
          else if (e.FromPosition != null && e.FromPosition.StartsWith("S") && e.FromPosition != "STA")
          {
            if (int.TryParse(e.FromPosition.Substring(1), out var stockerNum))
            {
              _log.RecordPalletDepartStocker(
                mats: GetAllMaterialOnPallet(cycle).Select(EventLogMaterial.FromLogMat),
                pallet: e.Pallet.ToString(),
                stockerNum: stockerNum,
                timeUTC: e.TimeUTC,
                waitForMachine: !cycle.Any(c => c.LogType == LogType.MachineCycle),
                elapsed: CalculateElapsed(e, cycle, LogType.PalletInStocker, stockerNum),
                foreignId: e.ForeignID
              );
            }
          }
          break;

        case LogCode.PalletMoveComplete:
          // Mxx1 is inbound at machine xx, Mxx2 is table at machine xx
          if (
            e.TargetPosition != null
            && e.TargetPosition.StartsWith("M")
            && e.TargetPosition.Length == 4
            && e.TargetPosition.EndsWith("1")
          )
          {
            if (int.TryParse(e.TargetPosition.Substring(1, 2), out var mcNum))
            {
              _log.RecordPalletArriveRotaryInbound(
                mats: GetAllMaterialOnPallet(cycle).Select(EventLogMaterial.FromLogMat),
                pallet: e.Pallet.ToString(),
                statName: _machGroupName.MachineGroupName,
                statNum: mcNum,
                timeUTC: e.TimeUTC,
                foreignId: e.ForeignID
              );
            }
          }
          else if (e.TargetPosition != null && e.TargetPosition.StartsWith("S") && e.TargetPosition != "STA")
          {
            if (int.TryParse(e.TargetPosition.Substring(1), out var stockerNum))
            {
              _log.RecordPalletArriveStocker(
                mats: GetAllMaterialOnPallet(cycle).Select(EventLogMaterial.FromLogMat),
                pallet: e.Pallet.ToString(),
                stockerNum: stockerNum,
                waitForMachine: !cycle.Any(c => c.LogType == LogType.MachineCycle),
                timeUTC: e.TimeUTC,
                foreignId: e.ForeignID
              );
            }
          }
          break;
      }

      _onMazakLog(e);

      return new ILogTranslation.HandleEventResult()
      {
        MatsToSendToExternal = sendToExternal ?? Enumerable.Empty<MaterialToSendToExternalQueue>(),
        StoppedBecauseRecentMachineEnd = false
      };
    }
    #endregion

    #region Material
    private List<EventLogMaterial> CreateMaterialWithoutIDs(LogEntry e)
    {
      var ret = new List<EventLogMaterial>();
      ret.Add(
        new EventLogMaterial()
        {
          MaterialID = -1,
          Process = e.Process,
          Face = ""
        }
      );
      return ret;
    }

    private List<MWI.LogMaterial> GetAllMaterialOnPallet(IList<MWI.LogEntry> oldEvents)
    {
      return oldEvents
        .Where(e => e.LogType == LogType.LoadUnloadCycle && !e.StartOfCycle && e.Result == "LOAD")
        .SelectMany(e => e.Material)
        .Where(m => !_log.IsMaterialInQueue(m.MaterialID))
        .GroupBy(m => m.MaterialID)
        .Select(ms => ms.First())
        .ToList();
    }

    private struct LogMaterialAndPath
    {
      public EventLogMaterial Mat { get; set; }
      public string Unique { get; set; }
      public string PartName { get; set; }
      public int Path { get; set; }
    }

    private List<LogMaterialAndPath> GetMaterialOnPallet(LogEntry e, IList<MWI.LogEntry> oldEvents)
    {
      var byFace = ParseMaterialFromPreviousEvents(
        jobPartName: e.JobPartName,
        proc: e.Process,
        fixQty: e.FixedQuantity,
        isUnloadEnd: e.Code == LogCode.UnloadEnd,
        oldEvents: oldEvents
      );
      _mazakSchedules.FindSchedule(
        e.FullPartName,
        e.Process,
        out string unique,
        out int path,
        out int numProc
      );

      if (GetJob(unique) == null)
      {
        unique = "";
        path = 1;
      }

      var ret = new List<LogMaterialAndPath>();

      for (int i = 1; i <= e.FixedQuantity; i += 1)
      {
        string face;
        if (e.FixedQuantity == 1)
          face = e.Process.ToString();
        else
          face = e.Process.ToString() + "-" + i.ToString();

        if (byFace.ContainsKey(face))
        {
          ret.Add(
            new LogMaterialAndPath()
            {
              Mat = byFace[face],
              PartName = e.JobPartName,
              Unique = unique,
              Path = path
            }
          );
        }
        else
        {
          //something went wrong, must create material
          ret.Add(
            new LogMaterialAndPath()
            {
              Mat = new EventLogMaterial()
              {
                MaterialID = _log.AllocateMaterialID(unique, e.JobPartName, numProc),
                Process = e.Process,
                Face = face
              },
              PartName = e.JobPartName,
              Unique = unique,
              Path = path
            }
          );

          Log.Warning(
            "When attempting to find material for event {@event} on unique {unique} path {path}, there was no previous cycles with material on face {face}",
            e,
            unique,
            path,
            face
          );
        }
      }

      foreach (var m in ret)
      {
        _log.RecordPathForProcess(m.Mat.MaterialID, m.Mat.Process, m.Path);
      }

      return ret;
    }

    private SortedList<string, EventLogMaterial> ParseMaterialFromPreviousEvents(
      string jobPartName,
      int proc,
      int fixQty,
      bool isUnloadEnd,
      IList<MWI.LogEntry> oldEvents
    )
    {
      var byFace = new SortedList<string, EventLogMaterial>(); //face -> material

      for (int i = oldEvents.Count - 1; i >= 0; i -= 1)
      {
        // When looking for material for an unload event, we want to skip over load events,
        // since an ending load event might have come through with the new material id that is loaded.
        if (isUnloadEnd && oldEvents[i].Result == "LOAD")
        {
          continue;
        }

        // material can be queued if it is removed by the operator from the pallet, which is
        // detected in CheckPalletStatusMatchesLogs() below
        if (oldEvents[i].Material.Any(m => _log.IsMaterialInQueue(m.MaterialID)))
        {
          continue;
        }

        foreach (LogMaterial mat in oldEvents[i].Material)
        {
          if (
            mat.PartName == jobPartName
            && mat.Process == proc
            && mat.MaterialID >= 0
            && !byFace.ContainsKey(mat.Face)
          )
          {
            string newFace;
            if (fixQty == 1)
              newFace = proc.ToString();
            else
            {
              int idx = mat.Face.IndexOf('-');
              if (idx >= 0 && idx < mat.Face.Length)
                newFace = proc.ToString() + mat.Face.Substring(idx);
              else
                newFace = proc.ToString();
            }

            byFace[newFace] = new EventLogMaterial()
            {
              MaterialID = mat.MaterialID,
              Process = proc,
              Face = newFace
            };
          }
        }
      }

      return byFace;
    }

    private string PendingLoadKey(LogEntry e)
    {
      return e.FullPartName + "," + e.Process.ToString() + "," + e.FixedQuantity.ToString();
    }

    private List<MWI.LogEntry> CheckPendingLoads(
      int pallet,
      DateTime t,
      string foreignID,
      bool palletCycle,
      List<MWI.LogEntry> cycle
    )
    {
      var pending = _log.PendingLoads(pallet.ToString());

      if (pending.Count == 0)
      {
        if (palletCycle)
        {
          bool hasCompletedUnload = false;
          foreach (var e in cycle)
            if (e.LogType == LogType.LoadUnloadCycle && e.StartOfCycle == false && e.Result == "UNLOAD")
              hasCompletedUnload = true;
          if (hasCompletedUnload)
            _log.CompletePalletCycle(pallet.ToString(), t, foreignID);
          else
            Log.Debug(
              "Skipping pallet cycle at time {time} because we detected a pallet cycle without unload",
              t
            );
        }

        return cycle;
      }

      var mat = new Dictionary<string, IEnumerable<EventLogMaterial>>();

      foreach (var p in pending)
      {
        try
        {
          Log.Debug("Processing pending load {@pending}", p);
          var s = p.Key.Split(',');
          if (s.Length != 3)
            continue;
<<<<<<< HEAD

          string fullPartName = s[0];
          string jobPartName = MazakPart.ExtractPartNameFromMazakPartName(fullPartName);

          Log.Debug("Extracted {jobPartName} from {fullPartName}", jobPartName, fullPartName);

          int proc;
          int fixQty;
          if (!int.TryParse(s[1], out proc))
            proc = 1;
          if (!int.TryParse(s[2], out fixQty))
            fixQty = 1;

          Log.Debug(
            "Searching for schedule for {fullPartName}-{proc} and {fixQty}",
            fullPartName,
            proc,
            fixQty
          );

          _mazakSchedules.FindSchedule(fullPartName, proc, out string unique, out int path, out int numProc);

          Log.Debug("Found job {unique} with path {path} and {numProc}", unique, path, numProc);

          Job job = string.IsNullOrEmpty(unique) ? null : GetJob(unique);
          if (job == null)
          {
            Log.Warning("Unable to find job for pending load {@pending} with unique {@uniq}", p, unique);
            unique = "";
            path = 1;
          }

          var mats = new List<EventLogMaterial>();
          if (job != null && !string.IsNullOrEmpty(job.Processes[proc - 1].Paths[path - 1].InputQueue))
          {
            var info = job.Processes[proc - 1].Paths[path - 1];
            // search input queue for material
            Log.Debug("Searching queue {queue} for {unique}-{proc} to load", info.InputQueue, unique, proc);

            var qs = MazakQueues.QueuedMaterialForLoading(
              job.UniqueStr,
              _log.GetMaterialInQueueByUnique(info.InputQueue, job.UniqueStr),
              proc,
              path,
              _log
            );

            for (int i = 1; i <= fixQty; i++)
            {
              string face;
              if (fixQty == 1)
              {
                face = proc.ToString();
              }
              else
              {
                face = proc.ToString() + "-" + i.ToString();
              }
              if (i <= qs.Count)
              {
                var qmat = qs[i - 1];
                mats.Add(
                  new EventLogMaterial()
                  {
                    MaterialID = qmat.MaterialID,
                    Process = proc,
                    Face = face
                  }
                );
              }
              else
              {
                // not enough material in queue
                Log.Warning(
                  "Not enough material in queue {queue} for {part}-{proc}, creating new material for {@pending}",
                  info.InputQueue,
                  fullPartName,
                  proc,
                  p
                );
                mats.Add(
                  new EventLogMaterial()
                  {
                    MaterialID = _log.AllocateMaterialID(unique, jobPartName, numProc),
                    Process = proc,
                    Face = face
                  }
                );
              }
            }
          }
          else if (proc == 1)
          {
            // create new material
            Log.Debug("Creating new material for unique {unique} process 1", unique);
            for (int i = 1; i <= fixQty; i += 1)
            {
              string face;
              if (fixQty == 1)
                face = proc.ToString();
              else
                face = proc.ToString() + "-" + i.ToString();

              mats.Add(
                new EventLogMaterial()
                {
                  MaterialID = _log.AllocateMaterialID(unique, jobPartName, numProc),
                  Process = proc,
                  Face = face
                }
              );
            }
          }
          else
          {
            // search on pallet in the previous process for material
            Log.Debug(
              "Searching on pallet for unique {unique} process {proc} to load into process {proc}",
              unique,
              proc - 1,
              proc
            );
            var byFace = ParseMaterialFromPreviousEvents(
              jobPartName: jobPartName,
              proc: proc - 1,
              fixQty: fixQty,
              isUnloadEnd: false,
              oldEvents: cycle
            );
            for (int i = 1; i <= fixQty; i += 1)
            {
              string prevFace;
              string nextFace;
              if (fixQty == 1)
              {
                prevFace = (proc - 1).ToString();
                nextFace = proc.ToString();
              }
              else
              {
                prevFace = (proc - 1).ToString() + "-" + i.ToString();
                nextFace = proc.ToString() + "-" + i.ToString();
              }

              if (byFace.ContainsKey(prevFace))
              {
                var old = byFace[prevFace];
                mats.Add(
                  new EventLogMaterial()
                  {
                    MaterialID = old.MaterialID,
                    Process = proc,
                    Face = nextFace
                  }
                );
              }
              else
              {
                //something went wrong, must create material
                mats.Add(
                  new EventLogMaterial()
                  {
                    MaterialID = _log.AllocateMaterialID(unique, jobPartName, numProc),
                    Process = proc,
                    Face = nextFace
                  }
                );

                Log.Warning(
                  "Could not find material on pallet {pallet} for previous process {proc}, creating new material for {@pending}",
                  pallet,
                  proc - 1,
                  p
                );
              }
            }
          }
=======

          string fullPartName = s[0];
          string jobPartName = MazakPart.ExtractPartNameFromMazakPartName(fullPartName);

          int proc;
          int fixQty;
          if (!int.TryParse(s[1], out proc))
            proc = 1;
          if (!int.TryParse(s[2], out fixQty))
            fixQty = 1;

          _mazakSchedules.FindSchedule(fullPartName, proc, out string unique, out int path, out int numProc);

          Log.Debug("Found job {unique} with path {path} and {numProc}", unique, path, numProc);

          Job job = string.IsNullOrEmpty(unique) ? null : GetJob(unique);
          if (job == null)
          {
            Log.Warning("Unable to find job for pending load {@pending} with unique {@uniq}", p, unique);
            unique = "";
            path = 1;
          }

          var mats = new List<EventLogMaterial>();
          if (job != null && !string.IsNullOrEmpty(job.Processes[proc - 1].Paths[path - 1].InputQueue))
          {
            var info = job.Processes[proc - 1].Paths[path - 1];
            // search input queue for material
            Log.Debug("Searching queue {queue} for {unique}-{proc} to load", info.InputQueue, unique, proc);

            var qs = MazakQueues.QueuedMaterialForLoading(
              job.UniqueStr,
              _log.GetMaterialInQueueByUnique(info.InputQueue, job.UniqueStr),
              proc,
              path,
              _log
            );

            for (int i = 1; i <= fixQty; i++)
            {
              string face;
              if (fixQty == 1)
              {
                face = proc.ToString();
              }
              else
              {
                face = proc.ToString() + "-" + i.ToString();
              }
              if (i <= qs.Count)
              {
                var qmat = qs[i - 1];
                mats.Add(
                  new EventLogMaterial()
                  {
                    MaterialID = qmat.MaterialID,
                    Process = proc,
                    Face = face
                  }
                );
              }
              else
              {
                // not enough material in queue
                Log.Warning(
                  "Not enough material in queue {queue} for {part}-{proc}, creating new material for {@pending}",
                  info.InputQueue,
                  fullPartName,
                  proc,
                  p
                );
                mats.Add(
                  new EventLogMaterial()
                  {
                    MaterialID = _log.AllocateMaterialID(unique, jobPartName, numProc),
                    Process = proc,
                    Face = face
                  }
                );
              }
            }
          }
          else if (proc == 1)
          {
            // create new material
            Log.Debug("Creating new material for unique {unique} process 1", unique);
            for (int i = 1; i <= fixQty; i += 1)
            {
              string face;
              if (fixQty == 1)
                face = proc.ToString();
              else
                face = proc.ToString() + "-" + i.ToString();

              mats.Add(
                new EventLogMaterial()
                {
                  MaterialID = _log.AllocateMaterialID(unique, jobPartName, numProc),
                  Process = proc,
                  Face = face
                }
              );
            }
          }
          else
          {
            // search on pallet in the previous process for material
            Log.Debug(
              "Searching on pallet for unique {unique} process {proc} to load into process {proc}",
              unique,
              proc - 1,
              proc
            );
            var byFace = ParseMaterialFromPreviousEvents(
              jobPartName: jobPartName,
              proc: proc - 1,
              fixQty: fixQty,
              isUnloadEnd: false,
              oldEvents: cycle
            );
            for (int i = 1; i <= fixQty; i += 1)
            {
              string prevFace;
              string nextFace;
              if (fixQty == 1)
              {
                prevFace = (proc - 1).ToString();
                nextFace = proc.ToString();
              }
              else
              {
                prevFace = (proc - 1).ToString() + "-" + i.ToString();
                nextFace = proc.ToString() + "-" + i.ToString();
              }

              if (byFace.ContainsKey(prevFace))
              {
                var old = byFace[prevFace];
                mats.Add(
                  new EventLogMaterial()
                  {
                    MaterialID = old.MaterialID,
                    Process = proc,
                    Face = nextFace
                  }
                );
              }
              else
              {
                //something went wrong, must create material
                mats.Add(
                  new EventLogMaterial()
                  {
                    MaterialID = _log.AllocateMaterialID(unique, jobPartName, numProc),
                    Process = proc,
                    Face = nextFace
                  }
                );

                Log.Warning(
                  "Could not find material on pallet {pallet} for previous process {proc}, creating new material for {@pending}",
                  pallet,
                  proc - 1,
                  p
                );
              }
            }
          }
>>>>>>> 7452f547

          mat[p.Key] = mats;
        }
        catch (Exception ex)
        {
          Log.Error(ex, "Error processing pending load {@pending}", p);
          _log.CancelPendingLoads(p.ForeignID);
        }
      }

      _log.CompletePalletCycle(pallet.ToString(), t, foreignID, mat, generateSerials: true);

      if (palletCycle)
        return cycle;
      else
        return _log.CurrentPalletLog(pallet.ToString());
    }

    private Dictionary<long, string> FindUnloadQueues(IEnumerable<LogMaterialAndPath> mats)
    {
      var ret = new Dictionary<long, string>();

      foreach (var mat in mats)
      {
        Job job = GetJob(mat.Unique);
        if (job != null)
        {
          var q = job.Processes[mat.Mat.Process - 1].Paths[mat.Path - 1].OutputQueue;
          if (!string.IsNullOrEmpty(q) && _settings.Queues.ContainsKey(q))
          {
            ret[mat.Mat.MaterialID] = q;
          }
        }
      }

      return ret;
    }

    private IEnumerable<BlackMaple.MachineFramework.MaterialToSendToExternalQueue> FindSendToExternalQueue(
      IEnumerable<LogMaterialAndPath> mats
    )
    {
      var ret = new List<BlackMaple.MachineFramework.MaterialToSendToExternalQueue>();

      foreach (var mat in mats)
      {
        Job job = GetJob(mat.Unique);
        if (job != null)
        {
          var q = job.Processes[mat.Mat.Process - 1].Paths[mat.Path - 1].OutputQueue;
          if (!string.IsNullOrEmpty(q) && _settings.ExternalQueues.ContainsKey(q))
          {
            ret.Add(
              new BlackMaple.MachineFramework.MaterialToSendToExternalQueue()
              {
                Server = _settings.ExternalQueues[q],
                PartName = mat.PartName,
                Queue = q,
                Serial = _log.GetMaterialDetails(mat.Mat.MaterialID)?.Serial
              }
            );
          }
        }
      }

      return ret;
    }
    #endregion

    #region Compare Status With Events
    public bool CheckPalletStatusMatchesLogs(DateTime? timeUTC = null)
    {
      if (string.IsNullOrEmpty(_settings.QuarantineQueue))
        return false;

      bool matMovedToQueue = false;
      foreach (var pal in _mazakSchedules.PalletPositions.Where(p => !p.PalletPosition.StartsWith("LS")))
      {
        var oldEvts = _log.CurrentPalletLog(pal.PalletNumber.ToString());

        // start with everything on the pallet
        List<LogMaterial> matsOnPal = GetAllMaterialOnPallet(oldEvts);

        foreach (var st in _mazakSchedules.PalletSubStatuses.Where(s => s.PalletNumber == pal.PalletNumber))
        {
          // remove material from matsOnPal that matches this PalletSubStatus
          var sch = _mazakSchedules.Schedules.FirstOrDefault(s => s.Id == st.ScheduleID);
          if (sch == null)
            continue;
          MazakPart.ParseComment(sch.Comment, out string unique, out var procToPath, out bool manual);
          if (string.IsNullOrEmpty(unique))
            continue;

          var matchingMats = matsOnPal
            .Where(m => m.JobUniqueStr == unique && m.Process == st.PartProcessNumber)
            .ToList();

          if (matchingMats.Count < st.FixQuantity)
          {
            Log.Warning("Pallet {@pal} has material assigned, but no load event", st);
          }
          else
          {
            foreach (var mat in matchingMats)
              matsOnPal.Remove(mat);
          }
        }

        // anything left in matsOnPal disappeared from PalletSubStatuses so should be quarantined
        foreach (var extraMat in matsOnPal)
        {
          _log.RecordAddMaterialToQueue(
            mat: new EventLogMaterial()
            {
              MaterialID = extraMat.MaterialID,
              Process = extraMat.Process,
              Face = ""
            },
            queue: _settings.QuarantineQueue,
            position: -1,
            operatorName: null,
            reason: "MaterialMissingOnPallet",
            timeUTC: timeUTC
          );
          matMovedToQueue = true;
        }
      }

      return matMovedToQueue;
    }
    #endregion

    #region Elapsed
    private static bool LastEventWasRotaryDropoff(IList<MWI.LogEntry> oldEvents)
    {
      var lastWasDropoff = false;
      foreach (var e in oldEvents)
      {
        if (e.LogType == LogType.PalletOnRotaryInbound && e.StartOfCycle)
        {
          lastWasDropoff = true;
        }
        else if (e.LogType == LogType.PalletOnRotaryInbound && !e.StartOfCycle)
        {
          lastWasDropoff = false;
        }
        else if (e.LogType == LogType.MachineCycle)
        {
          lastWasDropoff = false;
        }
      }
      return lastWasDropoff;
    }

    private static MWI.LogEntry FindMachineStart(LogEntry e, IList<MWI.LogEntry> oldEvents, int statNum)
    {
      return oldEvents.LastOrDefault(
        old => old.LogType == LogType.MachineCycle && old.StartOfCycle && old.LocationNum == statNum
      );
    }

    private static TimeSpan CalculateElapsed(
      LogEntry e,
      IList<MWI.LogEntry> oldEvents,
      LogType ty,
      int statNum
    )
    {
      for (int i = oldEvents.Count - 1; i >= 0; i -= 1)
      {
        if (oldEvents[i].LogType == ty && oldEvents[i].LocationNum == statNum)
        {
          var ev = oldEvents[i];

          switch (e.Code)
          {
            case LogCode.LoadEnd:
              if (ev.StartOfCycle && ev.Result == "LOAD")
                return e.TimeUTC.Subtract(ev.EndTimeUTC);
              break;

            case LogCode.UnloadEnd:
              if (ev.StartOfCycle && ev.Result == "UNLOAD")
                return e.TimeUTC.Subtract(ev.EndTimeUTC);
              break;

            default:
              if (ev.StartOfCycle)
                return e.TimeUTC.Subtract(ev.EndTimeUTC);
              break;
          }
        }
      }

      Log.Debug("Calculating elapsed time for {@entry} did not find a previous cycle event", e);

      return TimeSpan.Zero;
    }

    private TimeSpan CalculateActiveMachining(IEnumerable<LogMaterialAndPath> mats)
    {
      TimeSpan total = TimeSpan.Zero;
      //for now, assume only one stop per process and each path is the same time
      var procs = mats.Select(m => new { Unique = m.Unique, Process = m.Mat.Process }).Distinct();
      foreach (var proc in procs)
      {
        var job = GetJob(proc.Unique);
        if (job == null)
          continue;
        var stop = job.Processes[proc.Process - 1].Paths[0].Stops.FirstOrDefault();
        if (stop == null)
          continue;
        total += stop.ExpectedCycleTime;
      }

      return total;
    }

    private TimeSpan CalculateActiveLoadTime(LogEntry e)
    {
      _mazakSchedules.FindSchedule(
        e.FullPartName,
        e.Process,
        out string unique,
        out int path,
        out int numProc
      );
      var job = GetJob(unique);
      if (job == null)
        return TimeSpan.Zero;
      return TimeSpan.FromTicks(
        job.Processes[e.Process - 1].Paths[path - 1].ExpectedLoadTime.Ticks * e.FixedQuantity
      );
    }

    private TimeSpan CalculateActiveUnloadTime(IEnumerable<LogMaterialAndPath> mats)
    {
      var ticks = mats.Select(m =>
        {
          var job = GetJob(m.Unique);
          if (job == null)
            return TimeSpan.Zero;
          return job.Processes[m.Mat.Process - 1].Paths[m.Path - 1].ExpectedUnloadTime;
        })
        .Select(t => t.Ticks)
        .Sum();
      return TimeSpan.FromTicks(ticks);
    }

    private void LookupProgram(
      IReadOnlyList<LogMaterialAndPath> mats,
      LogEntry e,
      out string progName,
      out long? rev
    )
    {
      if (LookupProgramFromJob(mats, e, out progName, out rev))
      {
        // ok, just return
        return;
      }
      else if (LookupProgramFromMazakDb(e, out progName, out rev))
      {
        // ok, just return
        return;
      }
      else
      {
        progName = e.Program;
        rev = null;
        return;
      }
    }

    private bool LookupProgramFromJob(
      IReadOnlyList<LogMaterialAndPath> mats,
      LogEntry e,
      out string progName,
      out long? rev
    )
    {
      progName = null;
      rev = null;

      if (mats.Count == 0)
        return false;
      ;

      var firstMat = mats.FirstOrDefault();
      if (string.IsNullOrEmpty(firstMat.Unique) || firstMat.Mat == null)
        return false;

      var job = GetJob(firstMat.Unique);
      if (job == null)
        return false;

      // try and find path
      int path = 1;

      var part = _mazakSchedules.Parts?.FirstOrDefault(p => p.PartName == e.FullPartName);
      if (part != null && MazakPart.IsSailPart(part.PartName, part.Comment))
      {
        MazakPart.ParseComment(part.Comment, out string uniq, out var procToPath, out bool manual);
        if (uniq == firstMat.Unique)
        {
          path = procToPath.PathForProc(firstMat.Mat.Process);
        }
      }

      var stop = job.Processes[firstMat.Mat.Process - 1].Paths[path - 1].Stops.FirstOrDefault();
      if (stop != null && !string.IsNullOrEmpty(stop.Program))
      {
        progName = stop.Program;
        rev = stop.ProgramRevision;
        return true;
      }

      return false;
    }

    private bool LookupProgramFromMazakDb(LogEntry entry, out string progName, out long? rev)
    {
      progName = null;
      rev = null;

      var part = _mazakSchedules.Parts?.FirstOrDefault(p => p.PartName == entry.FullPartName);
      if (part == null)
        return false;

      var proc = part.Processes?.FirstOrDefault(p => p.ProcessNumber == entry.Process);
      if (proc == null)
        return false;

      if (string.IsNullOrEmpty(proc.MainProgram))
        return false;

      progName = proc.MainProgram;
      rev = null;
      return true;
    }
    #endregion

    #region Inspections
    private void HandleMachiningCompleted(MWI.LogEntry cycle, IEnumerable<LogMaterialAndPath> mats)
    {
      foreach (LogMaterialAndPath mat in mats)
      {
        if (mat.Mat.MaterialID < 0 || mat.Unique == null || mat.Unique == "")
        {
          Log.Debug(
            "HandleMachiningCompleted: Skipping material id "
              + mat.Mat.MaterialID.ToString()
              + " part "
              + mat.PartName
              + " because the job unique string is empty"
          );
          continue;
        }

        var job = GetJob(mat.Unique);
        if (job == null)
        {
          Log.Debug("Couldn't find job for material {uniq}", mat.Unique);
          continue;
        }

        var insps = job.Processes[mat.Mat.Process - 1].Paths[mat.Path - 1].Inspections;
        if (insps != null && insps.Count > 0)
        {
          _log.MakeInspectionDecisions(mat.Mat.MaterialID, mat.Mat.Process, insps);
          Log.Debug(
            "Making inspection decision for "
              + string.Join(",", insps.Select(x => x.InspectionType))
              + " material "
              + mat.Mat.MaterialID.ToString()
              + " proc "
              + mat.Mat.Process.ToString()
              + " path "
              + mat.Path.ToString()
              + " completed at time "
              + cycle.EndTimeUTC.ToLocalTime().ToString()
              + " on pallet "
              + cycle.Pallet.ToString()
              + " part "
              + mat.PartName
          );
        }
      }
    }
    #endregion

    #region Tools
    private IEnumerable<ToolSnapshot> ToolsToSnapshot(int machine, IEnumerable<ToolPocketRow> tools)
    {
      if (tools == null)
        return null;
      return tools
        .Where(
          t =>
            t.MachineNumber == machine
            && (t.IsToolDataValid ?? false)
            && t.PocketNumber.HasValue
            && !string.IsNullOrEmpty(t.GroupNo)
        )
        .Select(t =>
        {
          var toolName = t.GroupNo;
          if (_mazakConfig != null && _mazakConfig.ExtractToolName != null)
          {
            toolName = _mazakConfig.ExtractToolName(t);
          }
          return new ToolSnapshot()
          {
            ToolName = toolName,
            Pocket = t.PocketNumber.Value,
            CurrentUse = TimeSpan.FromSeconds(t.LifeUsed ?? 0),
            TotalLifeTime = TimeSpan.FromSeconds(t.LifeSpan ?? 0),
            Serial = null,
            CurrentUseCount = null,
            TotalLifeCount = null,
          };
        })
        .ToList();
    }

    #endregion
  }
}<|MERGE_RESOLUTION|>--- conflicted
+++ resolved
@@ -585,12 +585,9 @@
           var s = p.Key.Split(',');
           if (s.Length != 3)
             continue;
-<<<<<<< HEAD
 
           string fullPartName = s[0];
           string jobPartName = MazakPart.ExtractPartNameFromMazakPartName(fullPartName);
-
-          Log.Debug("Extracted {jobPartName} from {fullPartName}", jobPartName, fullPartName);
 
           int proc;
           int fixQty;
@@ -598,13 +595,6 @@
             proc = 1;
           if (!int.TryParse(s[2], out fixQty))
             fixQty = 1;
-
-          Log.Debug(
-            "Searching for schedule for {fullPartName}-{proc} and {fixQty}",
-            fullPartName,
-            proc,
-            fixQty
-          );
 
           _mazakSchedules.FindSchedule(fullPartName, proc, out string unique, out int path, out int numProc);
 
@@ -763,176 +753,6 @@
               }
             }
           }
-=======
-
-          string fullPartName = s[0];
-          string jobPartName = MazakPart.ExtractPartNameFromMazakPartName(fullPartName);
-
-          int proc;
-          int fixQty;
-          if (!int.TryParse(s[1], out proc))
-            proc = 1;
-          if (!int.TryParse(s[2], out fixQty))
-            fixQty = 1;
-
-          _mazakSchedules.FindSchedule(fullPartName, proc, out string unique, out int path, out int numProc);
-
-          Log.Debug("Found job {unique} with path {path} and {numProc}", unique, path, numProc);
-
-          Job job = string.IsNullOrEmpty(unique) ? null : GetJob(unique);
-          if (job == null)
-          {
-            Log.Warning("Unable to find job for pending load {@pending} with unique {@uniq}", p, unique);
-            unique = "";
-            path = 1;
-          }
-
-          var mats = new List<EventLogMaterial>();
-          if (job != null && !string.IsNullOrEmpty(job.Processes[proc - 1].Paths[path - 1].InputQueue))
-          {
-            var info = job.Processes[proc - 1].Paths[path - 1];
-            // search input queue for material
-            Log.Debug("Searching queue {queue} for {unique}-{proc} to load", info.InputQueue, unique, proc);
-
-            var qs = MazakQueues.QueuedMaterialForLoading(
-              job.UniqueStr,
-              _log.GetMaterialInQueueByUnique(info.InputQueue, job.UniqueStr),
-              proc,
-              path,
-              _log
-            );
-
-            for (int i = 1; i <= fixQty; i++)
-            {
-              string face;
-              if (fixQty == 1)
-              {
-                face = proc.ToString();
-              }
-              else
-              {
-                face = proc.ToString() + "-" + i.ToString();
-              }
-              if (i <= qs.Count)
-              {
-                var qmat = qs[i - 1];
-                mats.Add(
-                  new EventLogMaterial()
-                  {
-                    MaterialID = qmat.MaterialID,
-                    Process = proc,
-                    Face = face
-                  }
-                );
-              }
-              else
-              {
-                // not enough material in queue
-                Log.Warning(
-                  "Not enough material in queue {queue} for {part}-{proc}, creating new material for {@pending}",
-                  info.InputQueue,
-                  fullPartName,
-                  proc,
-                  p
-                );
-                mats.Add(
-                  new EventLogMaterial()
-                  {
-                    MaterialID = _log.AllocateMaterialID(unique, jobPartName, numProc),
-                    Process = proc,
-                    Face = face
-                  }
-                );
-              }
-            }
-          }
-          else if (proc == 1)
-          {
-            // create new material
-            Log.Debug("Creating new material for unique {unique} process 1", unique);
-            for (int i = 1; i <= fixQty; i += 1)
-            {
-              string face;
-              if (fixQty == 1)
-                face = proc.ToString();
-              else
-                face = proc.ToString() + "-" + i.ToString();
-
-              mats.Add(
-                new EventLogMaterial()
-                {
-                  MaterialID = _log.AllocateMaterialID(unique, jobPartName, numProc),
-                  Process = proc,
-                  Face = face
-                }
-              );
-            }
-          }
-          else
-          {
-            // search on pallet in the previous process for material
-            Log.Debug(
-              "Searching on pallet for unique {unique} process {proc} to load into process {proc}",
-              unique,
-              proc - 1,
-              proc
-            );
-            var byFace = ParseMaterialFromPreviousEvents(
-              jobPartName: jobPartName,
-              proc: proc - 1,
-              fixQty: fixQty,
-              isUnloadEnd: false,
-              oldEvents: cycle
-            );
-            for (int i = 1; i <= fixQty; i += 1)
-            {
-              string prevFace;
-              string nextFace;
-              if (fixQty == 1)
-              {
-                prevFace = (proc - 1).ToString();
-                nextFace = proc.ToString();
-              }
-              else
-              {
-                prevFace = (proc - 1).ToString() + "-" + i.ToString();
-                nextFace = proc.ToString() + "-" + i.ToString();
-              }
-
-              if (byFace.ContainsKey(prevFace))
-              {
-                var old = byFace[prevFace];
-                mats.Add(
-                  new EventLogMaterial()
-                  {
-                    MaterialID = old.MaterialID,
-                    Process = proc,
-                    Face = nextFace
-                  }
-                );
-              }
-              else
-              {
-                //something went wrong, must create material
-                mats.Add(
-                  new EventLogMaterial()
-                  {
-                    MaterialID = _log.AllocateMaterialID(unique, jobPartName, numProc),
-                    Process = proc,
-                    Face = nextFace
-                  }
-                );
-
-                Log.Warning(
-                  "Could not find material on pallet {pallet} for previous process {proc}, creating new material for {@pending}",
-                  pallet,
-                  proc - 1,
-                  p
-                );
-              }
-            }
-          }
->>>>>>> 7452f547
 
           mat[p.Key] = mats;
         }
