/* Copyright (c) 2019, John Lenz

All rights reserved.

Redistribution and use in source and binary forms, with or without
modification, are permitted provided that the following conditions are met:

    * Redistributions of source code must retain the above copyright
      notice, this list of conditions and the following disclaimer.

    * Redistributions in binary form must reproduce the above
      copyright notice, this list of conditions and the following
      disclaimer in the documentation and/or other materials provided
      with the distribution.

    * Neither the name of John Lenz, Black Maple Software, SeedTactics,
      nor the names of other contributors may be used to endorse or
      promote products derived from this software without specific
      prior written permission.

THIS SOFTWARE IS PROVIDED BY THE COPYRIGHT HOLDERS AND CONTRIBUTORS
"AS IS" AND ANY EXPRESS OR IMPLIED WARRANTIES, INCLUDING, BUT NOT
LIMITED TO, THE IMPLIED WARRANTIES OF MERCHANTABILITY AND FITNESS FOR
A PARTICULAR PURPOSE ARE DISCLAIMED. IN NO EVENT SHALL THE COPYRIGHT
OWNER OR CONTRIBUTORS BE LIABLE FOR ANY DIRECT, INDIRECT, INCIDENTAL,
SPECIAL, EXEMPLARY, OR CONSEQUENTIAL DAMAGES (INCLUDING, BUT NOT
LIMITED TO, PROCUREMENT OF SUBSTITUTE GOODS OR SERVICES; LOSS OF USE,
DATA, OR PROFITS; OR BUSINESS INTERRUPTION) HOWEVER CAUSED AND ON ANY
THEORY OF LIABILITY, WHETHER IN CONTRACT, STRICT LIABILITY, OR TORT
(INCLUDING NEGLIGENCE OR OTHERWISE) ARISING IN ANY WAY OUT OF THE USE
OF THIS SOFTWARE, EVEN IF ADVISED OF THE POSSIBILITY OF SUCH DAMAGE.
 */
using System;
using System.Collections.Generic;
using System.Linq;
using BlackMaple.MachineWatchInterface;

namespace MazakMachineInterface
{
  public class RoutingInfo : BlackMaple.MachineFramework.IJobControl, BlackMaple.MachineFramework.IOldJobDecrement
  {
    private static Serilog.ILogger Log = Serilog.Log.ForContext<RoutingInfo>();

    private IWriteData writeDb;
    private IReadDataAccess readDatabase;
    private IMazakLogReader logReader;
    private BlackMaple.MachineFramework.RepositoryConfig logDbCfg;
    private IWriteJobs _writeJobs;
    private IMachineGroupName _machineGroupName;
    private IDecrementPlanQty _decr;
    private readonly IQueueSyncFault queueFault;
    private readonly MazakConfig _mazakCfg;
    private System.Timers.Timer _copySchedulesTimer;
    private readonly BlackMaple.MachineFramework.FMSSettings fmsSettings;
    private readonly Action<NewJobs> _onNewJobs;
    private readonly Action<CurrentStatus> _onCurStatusChange;
    private readonly Action<EditMaterialInLogEvents> _onEditMatInLog;
    public readonly bool _useStartingOffsetForDueDate;

    public RoutingInfo(
      IWriteData d,
      IMachineGroupName machineGroupName,
      IReadDataAccess readDb,
      IMazakLogReader logR,
      BlackMaple.MachineFramework.RepositoryConfig jLogCfg,
      IWriteJobs wJobs,
      IQueueSyncFault queueSyncFault,
      IDecrementPlanQty decrement,
      bool useStartingOffsetForDueDate,
      BlackMaple.MachineFramework.FMSSettings settings,
      Action<NewJobs> onNewJobs,
      Action<CurrentStatus> onStatusChange,
      Action<EditMaterialInLogEvents> onEditMatInLog,
      MazakConfig mazakCfg
    )
    {
      writeDb = d;
      readDatabase = readDb;
      fmsSettings = settings;
      logReader = logR;
      logDbCfg = jLogCfg;
      _writeJobs = wJobs;
      _decr = decrement;
      _mazakCfg = mazakCfg;
      _machineGroupName = machineGroupName;
      queueFault = queueSyncFault;
      _useStartingOffsetForDueDate = useStartingOffsetForDueDate;
      _onNewJobs = onNewJobs;
      _onCurStatusChange = onStatusChange;
      _onEditMatInLog = onEditMatInLog;

      _copySchedulesTimer = new System.Timers.Timer(TimeSpan.FromMinutes(4.5).TotalMilliseconds);
      _copySchedulesTimer.Elapsed += (sender, args) => RecopyJobsToSystem();
      _copySchedulesTimer.Start();
    }

    public void Halt()
    {
      _copySchedulesTimer.Stop();
    }

    #region Reading
    CurrentStatus BlackMaple.MachineFramework.IJobControl.GetCurrentStatus()
    {
      using (var log = logDbCfg.OpenConnection())
      {
        return CurrentStatus(log);
      }
    }

    public CurrentStatus CurrentStatus(BlackMaple.MachineFramework.IRepository eventLogDB)
    {
      MazakAllData mazakData;
      if (!OpenDatabaseKitDB.MazakTransactionLock.WaitOne(TimeSpan.FromMinutes(2), true))
      {
        throw new Exception("Unable to obtain mazak database lock");
      }
      try
      {
        mazakData = readDatabase.LoadAllData();
      }
      finally
      {
        OpenDatabaseKitDB.MazakTransactionLock.ReleaseMutex();
      }

<<<<<<< HEAD
      return MazakMachineInterface.BuildCurrentStatus.Build(eventLogDB, fmsSettings, _machineGroupName, queueFault, readDatabase.MazakType, mazakData, DateTime.UtcNow);
=======
      var st = MazakMachineInterface.BuildCurrentStatus.Build(jobDB, eventLogDB, fmsSettings, _machineGroupName, queueFault, readDatabase.MazakType, mazakData, DateTime.UtcNow);
      _mazakCfg?.AdjustCurrentStatus?.Invoke(jobDB, eventLogDB, st);
      return st;
>>>>>>> 9de1a620
    }

    #endregion

    #region "Write Routing Info"

    List<string> BlackMaple.MachineFramework.IJobControl.CheckValidRoutes(IEnumerable<BlackMaple.MachineFramework.Job> jobs)
    {
      var logMessages = new List<string>();
      MazakAllData mazakData;

      if (!OpenDatabaseKitDB.MazakTransactionLock.WaitOne(TimeSpan.FromMinutes(2), true))
      {
        throw new Exception("Unable to obtain mazak database lock");
      }
      try
      {
        mazakData = readDatabase.LoadAllData();
      }
      finally
      {
        OpenDatabaseKitDB.MazakTransactionLock.ReleaseMutex();
      }


      try
      {
        using (var jobDB = logDbCfg.OpenConnection())
        {
          ProgramRevision lookupProg(string prog, long? rev)
          {
            if (rev.HasValue)
            {
              return jobDB.LoadProgram(prog, rev.Value);
            }
            else
            {
              return jobDB.LoadMostRecentProgram(prog);
            }
          }

          //The reason we create the clsPalletPartMapping is to see if it throws any exceptions.  We therefore
          //need to ignore the warning that palletPartMap is not used.
#pragma warning disable 168, 219
          var mazakJobs = ConvertJobsToMazakParts.JobsToMazak(
            jobs: jobs.Select(j => LegacyJobConversions.ToLegacyJob(j, copiedToSystem: false, scheduleId: null)).ToArray(),
            downloadUID: 1,
            mazakData: mazakData,
            savedParts: new HashSet<string>(),
            MazakType: writeDb.MazakType,
            useStartingOffsetForDueDate: _useStartingOffsetForDueDate,
            fmsSettings: fmsSettings,
            lookupProgram: lookupProg,
            errors: logMessages);
#pragma warning restore 168, 219
        }

      }
      catch (Exception ex)
      {
        if (ex.Message.StartsWith("Invalid pallet->part mapping"))
        {
          logMessages.Add(ex.Message);
        }
        else
        {
          throw;
        }
      }

      return logMessages;
    }

    void BlackMaple.MachineFramework.IJobControl.AddJobs(NewJobs newJ, string expectedPreviousScheduleId)
    {
      if (!OpenDatabaseKitDB.MazakTransactionLock.WaitOne(TimeSpan.FromMinutes(2), true))
      {
        throw new Exception("Unable to obtain mazak database lock");
      }
      CurrentStatus curSt;
      try
      {
<<<<<<< HEAD
        NewJobTransform?.Invoke(newJ);
        using (var jobDB = logDbCfg.OpenConnection())
=======
        _mazakCfg?.NewJobTransform?.Invoke(newJ);
        using (var jobDB = jobDBCfg.OpenConnection())
>>>>>>> 9de1a620
        {
          _writeJobs.AddJobs(jobDB, newJ, expectedPreviousScheduleId);
          logReader.RecheckQueues(wait: false);
          curSt = CurrentStatus(jobDB);
        }
      }
      finally
      {
        OpenDatabaseKitDB.MazakTransactionLock.ReleaseMutex();
      }

      _onNewJobs(newJ);
      _onCurStatusChange(curSt);
    }

    private void RecopyJobsToSystem()
    {
      try
      {
        if (!OpenDatabaseKitDB.MazakTransactionLock.WaitOne(TimeSpan.FromMinutes(2), true))
        {
          throw new Exception("Unable to obtain mazak database lock");
        }
        try
        {
          using (var jobDB = logDbCfg.OpenConnection())
          {
            _writeJobs.RecopyJobsToMazak(jobDB);
            logReader.RecheckQueues(wait: false);
          }
        }
        finally
        {
          OpenDatabaseKitDB.MazakTransactionLock.ReleaseMutex();
        }
      }
      catch (Exception ex)
      {
        Log.Error(ex, "Error recopying job schedules to mazak");
      }
    }

    void BlackMaple.MachineFramework.IJobControl.SetJobComment(string jobUnique, string comment)
    {
      CurrentStatus st;
      using (var jdb = logDbCfg.OpenConnection())
      {
        jdb.SetJobComment(jobUnique, comment);
        st = CurrentStatus(jdb);
      }
      _onCurStatusChange(st);
    }

    public void ReplaceWorkordersForSchedule(string scheduleId, IEnumerable<PartWorkorder> newWorkorders, IEnumerable<ProgramEntry> programs)
    {
      if (newWorkorders != null && newWorkorders.Any(w => w.Programs != null && w.Programs.Any()))
      {
        throw new BlackMaple.MachineFramework.BadRequestException("Mazak does not support per-workorder programs");
      }
      using (var jdb = logDbCfg.OpenConnection())
      {
        jdb.ReplaceWorkordersForSchedule(scheduleId, newWorkorders, programs);
      }
    }
    #endregion

    #region "Decrement Plan Quantity"
    List<JobAndDecrementQuantity> BlackMaple.MachineFramework.IJobControl.DecrementJobQuantites(long loadDecrementsStrictlyAfterDecrementId)
    {
      if (!OpenDatabaseKitDB.MazakTransactionLock.WaitOne(TimeSpan.FromMinutes(2), true))
      {
        throw new Exception("Unable to obtain mazak database lock");
      }
      List<JobAndDecrementQuantity> ret;
      try
      {
        using (var jdb = logDbCfg.OpenConnection())
        {
          _decr.Decrement(jdb);
          ret = jdb.LoadDecrementQuantitiesAfter(loadDecrementsStrictlyAfterDecrementId);
        }
      }
      finally
      {
        OpenDatabaseKitDB.MazakTransactionLock.ReleaseMutex();
      }
      logReader.RecheckQueues(wait: false);
      return ret;
    }
    List<JobAndDecrementQuantity> BlackMaple.MachineFramework.IJobControl.DecrementJobQuantites(DateTime loadDecrementsAfterTimeUTC)
    {
      if (!OpenDatabaseKitDB.MazakTransactionLock.WaitOne(TimeSpan.FromMinutes(2), true))
      {
        throw new Exception("Unable to obtain mazak database lock");
      }
      List<JobAndDecrementQuantity> ret;
      try
      {
        using (var jdb = logDbCfg.OpenConnection())
        {
          _decr.Decrement(jdb);
          ret = jdb.LoadDecrementQuantitiesAfter(loadDecrementsAfterTimeUTC);
        }
      }
      finally
      {
        OpenDatabaseKitDB.MazakTransactionLock.ReleaseMutex();
      }
      logReader.RecheckQueues(wait: false);
      return ret;
    }

    Dictionary<JobAndPath, int> BlackMaple.MachineFramework.IOldJobDecrement.OldDecrementJobQuantites()
    {
      throw new NotImplementedException();
    }

    void BlackMaple.MachineFramework.IOldJobDecrement.OldFinalizeDecrement()
    {
      throw new NotImplementedException();
    }
    #endregion

    #region Queues
    InProcessMaterial BlackMaple.MachineFramework.IJobControl.AddUnallocatedPartToQueue(string partName, string queue, int position, string serial, string operatorName)
    {
      string casting = partName;

      // try and see if there is a job for this part with an actual casting
      IReadOnlyList<BlackMaple.MachineFramework.HistoricJob> sch;
      using (var jdb = logDbCfg.OpenConnection())
      {
        sch = jdb.LoadUnarchivedJobs();
      }
      var job = sch.FirstOrDefault(j => j.PartName == partName);
      if (job != null)
      {
        for (int path = 1; path <= job.Processes[0].Paths.Count; path++)
        {
          var jobCasting = job.Processes[0].Paths[path - 1].Casting;
          if (!string.IsNullOrEmpty(casting))
          {
            casting = jobCasting;
            break;
          }
        }
      }

      var mats = ((BlackMaple.MachineFramework.IJobControl)this).AddUnallocatedCastingToQueue(casting, 1, queue, position, string.IsNullOrEmpty(serial) ? new string[] { } : new string[] { serial }, operatorName);
      return mats.FirstOrDefault();
    }

    List<InProcessMaterial> BlackMaple.MachineFramework.IJobControl.AddUnallocatedCastingToQueue(string casting, int qty, string queue, int position, IList<string> serial, string operatorName)
    {
      if (!fmsSettings.Queues.ContainsKey(queue))
      {
        throw new BlackMaple.MachineFramework.BadRequestException("Queue " + queue + " does not exist");
      }

      CurrentStatus newSt;
      var matIds = new HashSet<long>();
      using (var logDb = logDbCfg.OpenConnection())
      {
        for (int i = 0; i < qty; i++)
        {
          var matId = logDb.AllocateMaterialIDForCasting(casting);
          matIds.Add(matId);

          Log.Debug("Adding unprocessed casting for casting {casting} to queue {queue} in position {pos} with serial {serial}. " +
                    "Assigned matId {matId}",
            casting, queue, position, serial, matId
          );

          if (i < serial.Count)
          {
            logDb.RecordSerialForMaterialID(
              new BlackMaple.MachineFramework.EventLogMaterial()
              {
                MaterialID = matId,
                Process = 0,
                Face = ""
              },
              serial[i]);
          }
          // the add to queue log entry will use the process, so later when we lookup the latest completed process
          // for the material in the queue, it will be correctly computed.
          logDb.RecordAddMaterialToQueue(
            matID: matId,
            process: 0,
            queue: queue,
            position: position >= 0 ? position + i : -1,
            operatorName: operatorName,
            reason: "SetByOperator"
          );
        }

        logReader.RecheckQueues(wait: true);

        newSt = CurrentStatus(logDb);
      }
      _onCurStatusChange(newSt);

      return newSt.Material.Where(m => matIds.Contains(m.MaterialID)).ToList();
    }

    InProcessMaterial BlackMaple.MachineFramework.IJobControl.AddUnprocessedMaterialToQueue(string jobUnique, int process, int pathGroup, string queue, int position, string serial, string operatorName)
    {
      if (!fmsSettings.Queues.ContainsKey(queue))
      {
        throw new BlackMaple.MachineFramework.BadRequestException("Queue " + queue + " does not exist");
      }
      Log.Debug("Adding unprocessed material for job {job} proc {proc} group {pathGroup} to queue {queue} in position {pos} with serial {serial}",
        jobUnique, process, pathGroup, queue, position, serial
      );

      CurrentStatus st;
      long matId;
      using (var logDb = logDbCfg.OpenConnection())
      {
        var job = logDb.LoadJob(jobUnique);
        if (job == null) throw new BlackMaple.MachineFramework.BadRequestException("Unable to find job " + jobUnique);

        int procToCheck = Math.Max(1, process);
        if (procToCheck > job.Processes.Count) throw new BlackMaple.MachineFramework.BadRequestException("Invalid process " + process.ToString());

        int? path = null;
        for (var p = 1; p <= job.Processes[procToCheck - 1].Paths.Count; p++)
        {
          if (job.Processes[procToCheck - 1].Paths[p - 1].PathGroup == pathGroup)
          {
            path = p;
            break;
          }
        }
        if (!path.HasValue) throw new BlackMaple.MachineFramework.BadRequestException("Unable to find path group " + pathGroup.ToString() + " for job " + jobUnique + " and process " + process.ToString());

        matId = logDb.AllocateMaterialID(jobUnique, job.PartName, job.Processes.Count);
        if (!string.IsNullOrEmpty(serial))
        {
          logDb.RecordSerialForMaterialID(
            new BlackMaple.MachineFramework.EventLogMaterial()
            {
              MaterialID = matId,
              Process = process,
              Face = ""
            },
            serial);
        }
        // the add to queue log entry will use the process, so later when we lookup the latest completed process
        // for the material in the queue, it will be correctly computed.
        logDb.RecordAddMaterialToQueue(
          matID: matId,
          process: process,
          queue: queue,
          position: position,
          operatorName: operatorName,
          reason: "SetByOperator");
        logDb.RecordPathForProcess(matId, Math.Max(1, process), path.Value);

        logReader.RecheckQueues(wait: true);

        st = CurrentStatus(logDb);
      }

      _onCurStatusChange(st);
      return st.Material.FirstOrDefault(m => m.MaterialID == matId);
    }

    void BlackMaple.MachineFramework.IJobControl.SetMaterialInQueue(long materialId, string queue, int position, string operatorName)
    {
      if (!fmsSettings.Queues.ContainsKey(queue))
      {
        throw new BlackMaple.MachineFramework.BadRequestException("Queue " + queue + " does not exist");
      }
      Log.Debug("Adding material {matId} to queue {queue} in position {pos}",
        materialId, queue, position
      );

      CurrentStatus status;
      using (var logDb = logDbCfg.OpenConnection())
      {
        var nextProc = logDb.NextProcessForQueuedMaterial(materialId);
        var proc = (nextProc ?? 1) - 1;
        logDb.RecordAddMaterialToQueue(
          matID: materialId,
          process: proc,
          queue: queue,
          position: position,
          operatorName: operatorName,
          reason: "SetByOperator"
        );
        logReader.RecheckQueues(wait: true);

        status = CurrentStatus(logDb);
      }
      _onCurStatusChange(status);
    }

    void BlackMaple.MachineFramework.IJobControl.RemoveMaterialFromAllQueues(IList<long> materialIds, string operatorName)
    {
      Log.Debug("Removing {@matId} from all queues", materialIds);

      CurrentStatus status;
      using (var logDb = logDbCfg.OpenConnection())
      {
        foreach (var materialId in materialIds)
        {
          var nextProc = logDb.NextProcessForQueuedMaterial(materialId);
          var proc = (nextProc ?? 1) - 1;
          logDb.RecordRemoveMaterialFromAllQueues(materialId, proc, operatorName);
        }
        logReader.RecheckQueues(wait: true);

        status = CurrentStatus(logDb);
      }
      _onCurStatusChange(status);
    }

    void BlackMaple.MachineFramework.IJobControl.SignalMaterialForQuarantine(long materialId, string queue, string operatorName)
    {
      Log.Debug("Signaling {matId} for quarantine", materialId);
      if (!fmsSettings.Queues.ContainsKey(queue))
      {
        throw new BlackMaple.MachineFramework.BadRequestException("Queue " + queue + " does not exist");
      }

      using (var logDb = logDbCfg.OpenConnection())
      {
        var status = CurrentStatus(logDb);

        var mat = status.Material.FirstOrDefault(m => m.MaterialID == materialId);
        if (mat == null)
        {
          throw new BlackMaple.MachineFramework.BadRequestException("Unable to find material to quarantine");
        }
        else if (mat.Location.Type != InProcessMaterialLocation.LocType.InQueue)
        {
          throw new BlackMaple.MachineFramework.BadRequestException("Mazak FMS Insight does not support quarantining material on a pallet");
        }
        else
        {
          ((BlackMaple.MachineFramework.IJobControl)this).SetMaterialInQueue(materialId, queue, -1, operatorName);
        }
      }
    }

    public void SwapMaterialOnPallet(string pallet, long oldMatId, long newMatId, string operatorName = null)
    {
      Log.Debug("Overriding {oldMat} to {newMat} on pallet {pal}", oldMatId, newMatId, pallet);

      using (var logDb = logDbCfg.OpenConnection())
      {
        var o = logDb.SwapMaterialInCurrentPalletCycle(
          pallet: pallet,
          oldMatId: oldMatId,
          newMatId: newMatId,
          operatorName: operatorName
        );

        _onEditMatInLog(new EditMaterialInLogEvents()
        {
          OldMaterialID = oldMatId,
          NewMaterialID = newMatId,
          EditedEvents = o.ChangedLogEntries,
        });
        _onCurStatusChange(CurrentStatus(logDb));
      }
    }

    public void InvalidatePalletCycle(long matId, int process, string oldMatPutInQueue = null, string operatorName = null)
    {
      Log.Debug("Invalidating pallet cycle for {matId} and {process}", matId, process);

      using (var logDb = logDbCfg.OpenConnection())
      {
        logDb.InvalidatePalletCycle(
          matId: matId,
          process: process,
          oldMatPutInQueue: oldMatPutInQueue,
          operatorName: operatorName
        );
        _onCurStatusChange(CurrentStatus(logDb));
      }
    }
    #endregion
  }
}<|MERGE_RESOLUTION|>--- conflicted
+++ resolved
@@ -124,13 +124,12 @@
         OpenDatabaseKitDB.MazakTransactionLock.ReleaseMutex();
       }
 
-<<<<<<< HEAD
-      return MazakMachineInterface.BuildCurrentStatus.Build(eventLogDB, fmsSettings, _machineGroupName, queueFault, readDatabase.MazakType, mazakData, DateTime.UtcNow);
-=======
-      var st = MazakMachineInterface.BuildCurrentStatus.Build(jobDB, eventLogDB, fmsSettings, _machineGroupName, queueFault, readDatabase.MazakType, mazakData, DateTime.UtcNow);
-      _mazakCfg?.AdjustCurrentStatus?.Invoke(jobDB, eventLogDB, st);
+      var st = MazakMachineInterface.BuildCurrentStatus.Build(eventLogDB, fmsSettings, _machineGroupName, queueFault, readDatabase.MazakType, mazakData, DateTime.UtcNow);
+      if (_mazakCfg != null && _mazakCfg.AdjustCurrentStatus != null)
+      {
+        st = _mazakCfg.AdjustCurrentStatus(eventLogDB, st);
+      }
       return st;
->>>>>>> 9de1a620
     }
 
     #endregion
@@ -213,13 +212,11 @@
       CurrentStatus curSt;
       try
       {
-<<<<<<< HEAD
-        NewJobTransform?.Invoke(newJ);
+        if (_mazakCfg != null && _mazakCfg.NewJobTransform != null)
+        {
+          newJ = _mazakCfg.NewJobTransform(newJ);
+        }
         using (var jobDB = logDbCfg.OpenConnection())
-=======
-        _mazakCfg?.NewJobTransform?.Invoke(newJ);
-        using (var jobDB = jobDBCfg.OpenConnection())
->>>>>>> 9de1a620
         {
           _writeJobs.AddJobs(jobDB, newJ, expectedPreviousScheduleId);
           logReader.RecheckQueues(wait: false);
