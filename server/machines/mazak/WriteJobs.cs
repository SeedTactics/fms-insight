--- conflicted
+++ resolved
@@ -159,11 +159,7 @@
 
       //add fixtures, pallets, parts.  If this fails, just throw an exception,
       //they will be deleted during the next download.
-<<<<<<< HEAD
-      AddFixturesPalletsParts(mazakData, jobDB, newJ.Jobs, archiveOldJobs: archiveCompletedJobs);
-=======
-      AddFixturesPalletsParts(jobDB, newJ);
->>>>>>> 8e444b97
+      AddFixturesPalletsParts(mazakData, jobDB, newJ.Jobs);
 
       //Now that the parts have been added and we are confident that there no problems with the jobs,
       //add them to the database.  Once this occurrs, the timer will pick up and eventually
@@ -214,7 +210,7 @@
         jobs.Select(j => j.UniqueStr).ToList()
       );
 
-      AddFixturesPalletsParts(mazakData, db, jobs, archiveOldJobs: true);
+      AddFixturesPalletsParts(mazakData, db, jobs);
       AddSchedules(db, jobs);
     }
 
@@ -230,16 +226,7 @@
       }
     }
 
-<<<<<<< HEAD
-    private void AddFixturesPalletsParts(
-      MazakAllData mazakData,
-      IRepository jobDB,
-      IEnumerable<Job> jobs,
-      bool archiveOldJobs
-    )
-=======
-    private void AddFixturesPalletsParts(IRepository jobDB, NewJobs newJ)
->>>>>>> 8e444b97
+    private void AddFixturesPalletsParts(MazakAllData mazakData, IRepository jobDB, IEnumerable<Job> jobs)
     {
       //first allocate a UID to use for this download
       int UID = 0;
