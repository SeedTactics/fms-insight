/* Copyright (c) 2020, John Lenz

All rights reserved.

Redistribution and use in source and binary forms, with or without
modification, are permitted provided that the following conditions are met:

    * Redistributions of source code must retain the above copyright
      notice, this list of conditions and the following disclaimer.

    * Redistributions in binary form must reproduce the above
      copyright notice, this list of conditions and the following
      disclaimer in the documentation and/or other materials provided
      with the distribution.

    * Neither the name of John Lenz, Black Maple Software, SeedTactics,
      nor the names of other contributors may be used to endorse or
      promote products derived from this software without specific
      prior written permission.

THIS SOFTWARE IS PROVIDED BY THE COPYRIGHT HOLDERS AND CONTRIBUTORS
"AS IS" AND ANY EXPRESS OR IMPLIED WARRANTIES, INCLUDING, BUT NOT
LIMITED TO, THE IMPLIED WARRANTIES OF MERCHANTABILITY AND FITNESS FOR
A PARTICULAR PURPOSE ARE DISCLAIMED. IN NO EVENT SHALL THE COPYRIGHT
OWNER OR CONTRIBUTORS BE LIABLE FOR ANY DIRECT, INDIRECT, INCIDENTAL,
SPECIAL, EXEMPLARY, OR CONSEQUENTIAL DAMAGES (INCLUDING, BUT NOT
LIMITED TO, PROCUREMENT OF SUBSTITUTE GOODS OR SERVICES; LOSS OF USE,
DATA, OR PROFITS; OR BUSINESS INTERRUPTION) HOWEVER CAUSED AND ON ANY
THEORY OF LIABILITY, WHETHER IN CONTRACT, STRICT LIABILITY, OR TORT
(INCLUDING NEGLIGENCE OR OTHERWISE) ARISING IN ANY WAY OUT OF THE USE
OF THIS SOFTWARE, EVEN IF ADVISED OF THE POSSIBILITY OF SUCH DAMAGE.
 */

using System;
using System.Linq;
using System.Data;
using System.Collections.Generic;
using Microsoft.Data.Sqlite;

namespace BlackMaple.MachineFramework
{
  public class JobLogDB : MachineWatchInterface.ILogDatabase, MachineWatchInterface.IInspectionControl
  {

    #region Database Create/Update
    private SqliteConnection _connection;
    private FMSSettings _settings;
    private object _lock;
    private Random _rand = new Random();

    public JobLogDB(FMSSettings s)
    {
      _lock = new object();
      _settings = s;
    }
    public JobLogDB(FMSSettings s, SqliteConnection c) : this(s)
    {
      _connection = c;
    }

    public void Open(string filename, string oldInspDbFile = null, string startingSerial = null)
    {
      if (System.IO.File.Exists(filename))
      {
        _connection = new SqliteConnection("Data Source=" + filename);
        _connection.Open();
        UpdateTables(oldInspDbFile);
        AdjustStartingSerial(startingSerial);
      }
      else
      {
        _connection = new SqliteConnection("Data Source=" + filename);
        _connection.Open();
        try
        {
          CreateTables(firstSerialOnEmpty: startingSerial);
        }
        catch
        {
          _connection.Close();
          System.IO.File.Delete(filename);
          throw;
        }
      }
    }

    public void Close()
    {
      _connection.Close();
    }

    private const int Version = 21;

    public void CreateTables(string firstSerialOnEmpty)
    {
      using (var cmd = _connection.CreateCommand())
      {

        cmd.CommandText = "CREATE TABLE version(ver INTEGER)";
        cmd.ExecuteNonQuery();
        cmd.CommandText = "INSERT INTO version VALUES(" + Version.ToString() + ")";
        cmd.ExecuteNonQuery();

        //StationLoc, StationName and StationNum columns should be named
        //LogType, LocationName, and LocationNum but the column names are kept for backwards
        //compatibility
        cmd.CommandText = "CREATE TABLE stations(Counter INTEGER PRIMARY KEY AUTOINCREMENT,  Pallet TEXT," +
             "StationLoc INTEGER, StationName TEXT, StationNum INTEGER, Program TEXT, Start INTEGER, TimeUTC INTEGER," +
             "Result TEXT, EndOfRoute INTEGER, Elapsed INTEGER, ActiveTime INTEGER, ForeignID TEXT, OriginalMessage TEXT)";
        cmd.ExecuteNonQuery();

        cmd.CommandText = "CREATE TABLE stations_mat(Counter INTEGER, MaterialID INTEGER, " +
             "Process INTEGER, Face TEXT, PRIMARY KEY(Counter,MaterialID,Process))";
        cmd.ExecuteNonQuery();

        cmd.CommandText = "CREATE INDEX stations_idx ON stations(TimeUTC)";
        cmd.ExecuteNonQuery();

        cmd.CommandText = "CREATE INDEX stations_pal ON stations(Pallet, Result)";
        cmd.ExecuteNonQuery();

        cmd.CommandText = "CREATE INDEX stations_foreign ON stations(ForeignID)";
        cmd.ExecuteNonQuery();

        cmd.CommandText = "CREATE INDEX stations_material_idx ON stations_mat(MaterialID)";
        cmd.ExecuteNonQuery();

        cmd.CommandText = "CREATE TABLE matdetails(" +
            "MaterialID INTEGER PRIMARY KEY AUTOINCREMENT, " +
            "UniqueStr TEXT, " +
            "PartName TEXT NOT NULL, " +
            "NumProcesses INTEGER NOT NULL, " +
            "Serial TEXT, " +
            "Workorder TEXT " +
            ")";
        cmd.ExecuteNonQuery();
        cmd.CommandText = "CREATE INDEX matdetails_serial ON matdetails(Serial) WHERE Serial IS NOT NULL";
        cmd.ExecuteNonQuery();
        cmd.CommandText = "CREATE INDEX matdetails_workorder ON matdetails(Workorder) WHERE Workorder IS NOT NULL";
        cmd.ExecuteNonQuery();
        cmd.CommandText = "CREATE INDEX matdetails_uniq ON matdetails(UniqueStr)";
        cmd.ExecuteNonQuery();

        cmd.CommandText = "CREATE TABLE mat_path_details(MaterialID INTEGER, Process INTEGER, Path INTEGER, PRIMARY KEY(MaterialID, Process))";
        cmd.ExecuteNonQuery();

        cmd.CommandText = "CREATE TABLE pendingloads(Pallet TEXT, Key TEXT, LoadStation INTEGER, Elapsed INTEGER, ActiveTime INTEGER, ForeignID TEXT)";
        cmd.ExecuteNonQuery();
        cmd.CommandText = "CREATE INDEX pending_pal on pendingloads(Pallet)";
        cmd.ExecuteNonQuery();
        cmd.CommandText = "CREATE INDEX pending_foreign on pendingloads(ForeignID)";
        cmd.ExecuteNonQuery();

        cmd.CommandText = "CREATE TABLE program_details(Counter INTEGER, Key TEXT, Value TEXT, " +
            "PRIMARY KEY(Counter, Key))";
        cmd.ExecuteNonQuery();

        cmd.CommandText = "CREATE TABLE station_tools(Counter INTEGER, Tool TEXT, UseInCycle INTEGER, UseAtEndOfCycle INTEGER, ToolLife INTEGER, " +
            "PRIMARY KEY(Counter, Tool))";
        cmd.ExecuteNonQuery();

        cmd.CommandText = "CREATE TABLE inspection_counters(Counter TEXT PRIMARY KEY, Val INTEGER, LastUTC INTEGER)";
        cmd.ExecuteNonQuery();

        cmd.CommandText = "CREATE TABLE inspection_next_piece(StatType INTEGER, StatNum INTEGER, InspType TEXT, PRIMARY KEY(StatType,StatNum, InspType))";
        cmd.ExecuteNonQuery();

        cmd.CommandText = "CREATE TABLE queues(MaterialID INTEGER, Queue TEXT, Position INTEGER, PRIMARY KEY(MaterialID, Queue))";
        cmd.ExecuteNonQuery();
        cmd.CommandText = "CREATE INDEX queues_idx ON queues(Queue, Position)";
        cmd.ExecuteNonQuery();

        cmd.CommandText = "CREATE TABLE tool_snapshots(Counter INTEGER, PocketNumber INTEGER, Tool TEXT, CurrentUse INTEGER, ToolLife INTEGER, " +
            "PRIMARY KEY(Counter, PocketNumber))";
        cmd.ExecuteNonQuery();

        if (!string.IsNullOrEmpty(firstSerialOnEmpty))
        {
          long matId = _settings.ConvertSerialToMaterialID(firstSerialOnEmpty) - 1;
          if (matId > 9007199254740991) // 2^53 - 1, the max size in a javascript 64-bit precision double
            throw new Exception("Serial " + firstSerialOnEmpty + " is too large");
          cmd.CommandText = "INSERT INTO sqlite_sequence(name, seq) VALUES ('matdetails',$v)";
          cmd.Parameters.Add("v", SqliteType.Integer).Value = matId;
          cmd.ExecuteNonQuery();
        }

      }
    }

    public void AdjustStartingSerial(string startingSerial)
    {
      if (string.IsNullOrEmpty(startingSerial)) return;
      long startingMatId = _settings.ConvertSerialToMaterialID(startingSerial) - 1;
      if (startingMatId > 9007199254740991) // 2^53 - 1, the max size in a javascript 64-bit precision double
        throw new Exception("Serial " + startingSerial + " is too large");

      using (var cmd = _connection.CreateCommand())
      {
        var trans = _connection.BeginTransaction();
        try
        {
          cmd.Transaction = trans;
          cmd.CommandText = "SELECT seq FROM sqlite_sequence WHERE name == 'matdetails'";
          var last = cmd.ExecuteScalar();
          if (last != null && last != DBNull.Value)
          {
            var lastId = (long)last;
            // if starting mat id is moving forward, update it
            if (lastId + 1000 < startingMatId)
            {
              cmd.CommandText = "UPDATE sqlite_sequence SET seq = $v WHERE name == 'matdetails'";
              cmd.Parameters.Add("v", SqliteType.Integer).Value = startingMatId;
              cmd.ExecuteNonQuery();
            }
          }

          trans.Commit();
        }
        catch
        {
          trans.Rollback();
          throw;
        }
      }

    }

    private void UpdateTables(string inspDbFile)
    {
      using (var cmd = _connection.CreateCommand())
      {

        cmd.CommandText = "SELECT ver FROM version";

        int curVersion = 0;

        try
        {
          using (var reader = cmd.ExecuteReader())
          {
            if (reader.Read())
            {
              curVersion = (int)reader.GetInt32(0);
            }
            else
            {
              curVersion = 0;
            }
          }

        }
        catch (Exception ex)
        {
          if (ex.Message.IndexOf("no such table") >= 0)
          {
            curVersion = 0;
          }
          else
          {
            throw;
          }
        }

        if (curVersion > Version)
        {
          throw new Exception("This input file was created with a newer version of machine watch.  Please upgrade machine watch");
        }

        if (curVersion == Version) return;


        var trans = _connection.BeginTransaction();
        bool detachInsp = false;

        try
        {
          //add upgrade code here, in seperate functions
          if (curVersion < 1) Ver0ToVer1(trans);

          if (curVersion < 2) Ver1ToVer2(trans);

          if (curVersion < 3) Ver2ToVer3(trans);

          if (curVersion < 4) Ver3ToVer4(trans);

          if (curVersion < 5) Ver4ToVer5(trans);

          if (curVersion < 6) Ver5ToVer6(trans);

          if (curVersion < 7) Ver6ToVer7(trans);

          if (curVersion < 8) Ver7ToVer8(trans);

          if (curVersion < 9) Ver8ToVer9(trans);

          if (curVersion < 10) Ver9ToVer10(trans);

          if (curVersion < 11) Ver10ToVer11(trans);

          if (curVersion < 12) Ver11ToVer12(trans);

          if (curVersion < 13) Ver12ToVer13(trans);

          if (curVersion < 14) Ver13ToVer14(trans);

          if (curVersion < 15) Ver14ToVer15(trans);

          if (curVersion < 16) Ver15ToVer16(trans);

          if (curVersion < 17)
            detachInsp = Ver16ToVer17(trans, inspDbFile);

          if (curVersion < 18) Ver17ToVer18(trans);

          if (curVersion < 19) Ver18ToVer19(trans);

          if (curVersion < 20) Ver19ToVer20(trans);

          if (curVersion < 21) Ver20ToVer21(trans);

          //update the version in the database
          cmd.Transaction = trans;
          cmd.CommandText = "UPDATE version SET ver = " + Version.ToString();
          cmd.ExecuteNonQuery();

          trans.Commit();
        }
        catch
        {
          trans.Rollback();
          throw;
        }

        //detaching must be outside the transaction which attached
        if (detachInsp) DetachInspectionDb();

        //only vacuum if we did some updating
        cmd.Transaction = null;
        cmd.CommandText = "VACUUM";
        cmd.ExecuteNonQuery();
      }
    }

    private void Ver0ToVer1(IDbTransaction trans)
    {
      using (IDbCommand cmd = _connection.CreateCommand())
      {
        cmd.Transaction = trans;
        cmd.CommandText = "ALTER TABLE material ADD Part TEXT";
        cmd.ExecuteNonQuery();
      }
    }

    private void Ver1ToVer2(IDbTransaction trans)
    {
      using (IDbCommand cmd = _connection.CreateCommand())
      {
        cmd.Transaction = trans;
        cmd.CommandText = "ALTER TABLE material ADD NumProcess INTEGER";
        cmd.ExecuteNonQuery();
      }
    }

    private void Ver2ToVer3(IDbTransaction trans)
    {
      using (IDbCommand cmd = _connection.CreateCommand())
      {
        cmd.Transaction = trans;
        cmd.CommandText = "ALTER TABLE stations ADD EndOfRoute INTEGER";
        cmd.ExecuteNonQuery();
      }
    }

    private void Ver3ToVer4(IDbTransaction trans)
    {
      // This version added columns which have since been removed.
    }

    private void Ver4ToVer5(IDbTransaction trans)
    {
      using (IDbCommand cmd = _connection.CreateCommand())
      {
        cmd.Transaction = trans;
        cmd.CommandText = "ALTER TABLE stations ADD Elapsed INTEGER";
        cmd.ExecuteNonQuery();
      }
    }

    private void Ver5ToVer6(IDbTransaction trans)
    {
      using (IDbCommand cmd = _connection.CreateCommand())
      {
        cmd.Transaction = trans;
        cmd.CommandText = "ALTER TABLE material ADD Face TEXT";
        cmd.ExecuteNonQuery();
      }
    }

    private void Ver6ToVer7(IDbTransaction trans)
    {
      using (IDbCommand cmd = _connection.CreateCommand())
      {
        cmd.Transaction = trans;
        cmd.CommandText = "ALTER TABLE stations ADD ForeignID TEXT";
        cmd.ExecuteNonQuery();
        cmd.CommandText = "CREATE INDEX stations_pal ON stations(Pallet, EndOfRoute);";
        cmd.ExecuteNonQuery();
        cmd.CommandText = "CREATE INDEX stations_foreign ON stations(ForeignID)";
        cmd.ExecuteNonQuery();
      }
    }

    private void Ver7ToVer8(IDbTransaction trans)
    {
      using (IDbCommand cmd = _connection.CreateCommand())
      {
        cmd.Transaction = trans;
        cmd.CommandText = "CREATE TABLE pendingloads(Pallet TEXT, Key TEXT, LoadStation INTEGER, Elapsed INTEGER, ForeignID TEXT)";
        cmd.ExecuteNonQuery();
        cmd.CommandText = "CREATE INDEX pending_pal on pendingloads(Pallet)";
        cmd.ExecuteNonQuery();
        cmd.CommandText = "CREATE INDEX pending_foreign on pendingloads(ForeignID)";
        cmd.ExecuteNonQuery();

        cmd.CommandText = "DROP INDEX stations_pal";
        cmd.ExecuteNonQuery();
        cmd.CommandText = "CREATE INDEX stations_pal ON stations(Pallet, Result)";
        cmd.ExecuteNonQuery();
      }
    }

    private void Ver8ToVer9(IDbTransaction trans)
    {
      using (IDbCommand cmd = _connection.CreateCommand())
      {
        cmd.Transaction = trans;
        cmd.CommandText = "CREATE TABLE program_details(Counter INTEGER, Key TEXT, Value TEXT, " +
            "PRIMARY KEY(Counter, Key))";
        cmd.ExecuteNonQuery();
      }
    }

    private void Ver9ToVer10(IDbTransaction trans)
    {
      using (IDbCommand cmd = _connection.CreateCommand())
      {
        cmd.Transaction = trans;
        cmd.CommandText = "ALTER TABLE stations ADD ActiveTime INTEGER";
        cmd.ExecuteNonQuery();
        cmd.CommandText = "ALTER TABLE pendingloads ADD ActiveTime INTEGER";
        cmd.ExecuteNonQuery();
        cmd.CommandText = "ALTER TABLE materialid ADD Serial TEXT";
        cmd.ExecuteNonQuery();
        cmd.CommandText = "CREATE INDEX materialid_serial ON materialid(Serial) WHERE Serial IS NOT NULL";
        cmd.ExecuteNonQuery();
      }
    }

    private void Ver10ToVer11(IDbTransaction trans)
    {
      using (IDbCommand cmd = _connection.CreateCommand())
      {
        cmd.Transaction = trans;
        cmd.CommandText = "ALTER TABLE stations ADD OriginalMessage TEXT";
        cmd.ExecuteNonQuery();
      }
    }

    private void Ver11ToVer12(IDbTransaction trans)
    {
      using (IDbCommand cmd = _connection.CreateCommand())
      {
        cmd.Transaction = trans;
        cmd.CommandText = "ALTER TABLE materialid ADD Workorder TEXT";
        cmd.ExecuteNonQuery();
        cmd.CommandText = "CREATE INDEX materialid_workorder ON materialid(Workorder) WHERE Workorder IS NOT NULL";
        cmd.ExecuteNonQuery();
      }
    }

    private void Ver12ToVer13(IDbTransaction trans)
    {
      using (IDbCommand cmd = _connection.CreateCommand())
      {
        cmd.Transaction = trans;
        cmd.CommandText = "ALTER TABLE stations ADD StationName TEXT";
        cmd.ExecuteNonQuery();
      }
    }

    private void Ver13ToVer14(IDbTransaction trans)
    {
      using (IDbCommand cmd = _connection.CreateCommand())
      {
        cmd.Transaction = trans;
        cmd.CommandText = "CREATE TABLE sersettings(ID INTEGER PRIMARY KEY, SerialType INTEGER, SerialLength INTEGER, DepositProc INTEGER, FilenameTemplate TEXT, ProgramTemplate TEXT)";
        cmd.ExecuteNonQuery();
      }
    }

    private void Ver14ToVer15(IDbTransaction trans)
    {
      using (IDbCommand cmd = _connection.CreateCommand())
      {
        cmd.Transaction = trans;
        cmd.CommandText = "CREATE INDEX materialid_uniq ON materialid(UniqueStr)";
        cmd.ExecuteNonQuery();
      }
    }

    private void Ver15ToVer16(IDbTransaction trans)
    {
      using (IDbCommand cmd = _connection.CreateCommand())
      {
        cmd.Transaction = trans;
        cmd.CommandText = "DROP TABLE sersettings";
        cmd.ExecuteNonQuery();
      }
    }

    private bool Ver16ToVer17(IDbTransaction trans, string inspDbFile)
    {
      using (var cmd = _connection.CreateCommand())
      {
        ((IDbCommand)cmd).Transaction = trans;

        cmd.CommandText = "CREATE TABLE inspection_counters(Counter TEXT PRIMARY KEY, Val INTEGER, LastUTC INTEGER)";
        cmd.ExecuteNonQuery();

        cmd.CommandText = "CREATE TABLE inspection_next_piece(StatType INTEGER, StatNum INTEGER, InspType TEXT, PRIMARY KEY(StatType,StatNum, InspType))";
        cmd.ExecuteNonQuery();

        if (string.IsNullOrEmpty(inspDbFile)) return false;
        if (!System.IO.File.Exists(inspDbFile)) return false;

        cmd.CommandText = "ATTACH DATABASE $db AS insp";
        cmd.Parameters.Add("db", SqliteType.Text).Value = inspDbFile;
        cmd.ExecuteNonQuery();
        cmd.Parameters.Clear();

        cmd.CommandText = "INSERT INTO main.inspection_counters SELECT * FROM insp.counters";
        cmd.ExecuteNonQuery();

        cmd.CommandText = "INSERT INTO main.inspection_next_piece SELECT * FROM insp.next_piece";
        cmd.ExecuteNonQuery();
      }

      return true;
    }

    private void DetachInspectionDb()
    {
      using (var cmd = _connection.CreateCommand())
      {
        cmd.CommandText = "DETACH DATABASE insp";
        cmd.ExecuteNonQuery();
      }
    }

    private void Ver17ToVer18(IDbTransaction trans)
    {
      using (IDbCommand cmd = _connection.CreateCommand())
      {
        cmd.Transaction = trans;
        cmd.CommandText = "CREATE TABLE queues(MaterialID INTEGER, Queue TEXT, Position INTEGER, PRIMARY KEY(MaterialID, Queue))";
        cmd.ExecuteNonQuery();
        cmd.CommandText = "CREATE INDEX queues_idx ON queues(Queue, Position)";
        cmd.ExecuteNonQuery();

        // new stations_mat table equals old material table but without some columns
        cmd.CommandText = "CREATE TABLE stations_mat(Counter INTEGER, MaterialID INTEGER, " +
             "Process INTEGER, Face TEXT, PRIMARY KEY(Counter,MaterialID,Process))";
        cmd.ExecuteNonQuery();
        cmd.CommandText = "CREATE INDEX stations_material_idx ON stations_mat(MaterialID)";
        cmd.ExecuteNonQuery();
        cmd.CommandText = "INSERT INTO stations_mat(Counter, MaterialID, Process, Face) " +
          " SELECT Counter, MaterialID, Process, Face FROM material";
        cmd.ExecuteNonQuery();


        // new matdetails table
        cmd.CommandText = "CREATE TABLE matdetails(" +
            "MaterialID INTEGER PRIMARY KEY AUTOINCREMENT, " +
            "UniqueStr TEXT, " +
            "PartName TEXT," +
            "NumProcesses INTEGER, " +
            "Serial TEXT, " +
            "Workorder TEXT " +
            ")";
        cmd.ExecuteNonQuery();
        cmd.CommandText = "CREATE INDEX matdetails_serial ON matdetails(Serial) WHERE Serial IS NOT NULL";
        cmd.ExecuteNonQuery();
        cmd.CommandText = "CREATE INDEX matdetails_workorder ON matdetails(Workorder) WHERE Workorder IS NOT NULL";
        cmd.ExecuteNonQuery();
        cmd.CommandText = "CREATE INDEX matdetails_uniq ON matdetails(UniqueStr)";
        cmd.ExecuteNonQuery();
        cmd.CommandText = "INSERT INTO matdetails(MaterialID, UniqueStr, Serial, Workorder, PartName, NumProcesses) " +
          " SELECT " +
          "   MaterialID, UniqueStr, Serial, Workorder, " +
          "   (SELECT Part FROM material WHERE material.MaterialID = materialid.MaterialID LIMIT 1) as PartName, " +
          "   (SELECT NumProcess FROM material WHERE material.MaterialID = materialid.MaterialID LIMIT 1) as NumProcesses " +
          " FROM materialid";
        cmd.ExecuteNonQuery();


        cmd.CommandText = "DROP TABLE material";
        cmd.ExecuteNonQuery();
        cmd.CommandText = "DROP TABLE materialid";
        cmd.ExecuteNonQuery();
      }
    }

    private void Ver18ToVer19(IDbTransaction trans)
    {
      using (IDbCommand cmd = _connection.CreateCommand())
      {
        cmd.Transaction = trans;
        cmd.CommandText = "CREATE TABLE station_tools(Counter INTEGER, Tool TEXT, UseInCycle INTEGER, UseAtEndOfCycle INTEGER, ToolLife INTEGER, " +
            "PRIMARY KEY(Counter, Tool))";
        cmd.ExecuteNonQuery();
      }
    }

    private void Ver19ToVer20(IDbTransaction transaction)
    {
      using (IDbCommand cmd = _connection.CreateCommand())
      {
        cmd.Transaction = transaction;
        cmd.CommandText = "CREATE TABLE mat_path_details(MaterialID INTEGER, Process INTEGER, Path INTEGER, PRIMARY KEY(MaterialID, Process))";
        cmd.ExecuteNonQuery();
      }
    }

    private void Ver20ToVer21(IDbTransaction transaction)
    {
      using (IDbCommand cmd = _connection.CreateCommand())
      {
        cmd.Transaction = transaction;
        cmd.CommandText = "CREATE TABLE tool_snapshots(Counter INTEGER, PocketNumber INTEGER, Tool TEXT, CurrentUse INTEGER, ToolLife INTEGER, " +
            "PRIMARY KEY(Counter, PocketNumber))";
        cmd.ExecuteNonQuery();
      }
    }

    #endregion

    #region Event
    public event MachineWatchInterface.NewLogEntryDelegate NewLogEntry;
    #endregion

    #region Loading
    private List<MachineWatchInterface.LogEntry> LoadLog(IDataReader reader, IDbTransaction trans = null)
    {
      using (var matCmd = _connection.CreateCommand())
      using (var detailCmd = _connection.CreateCommand())
      using (var toolCmd = _connection.CreateCommand())
      {
        if (trans != null)
        {
          ((IDbCommand)matCmd).Transaction = trans;
          ((IDbCommand)detailCmd).Transaction = trans;
          ((IDbCommand)toolCmd).Transaction = trans;
        }
        matCmd.CommandText = "SELECT stations_mat.MaterialID, UniqueStr, Process, PartName, NumProcesses, Face, Serial, Workorder " +
          " FROM stations_mat " +
          " LEFT OUTER JOIN matdetails ON stations_mat.MaterialID = matdetails.MaterialID " +
          " WHERE stations_mat.Counter = $cntr " +
          " ORDER BY stations_mat.Counter ASC";
        matCmd.Parameters.Add("cntr", SqliteType.Integer);

        detailCmd.CommandText = "SELECT Key, Value FROM program_details WHERE Counter = $cntr";
        detailCmd.Parameters.Add("cntr", SqliteType.Integer);

        toolCmd.CommandText = "SELECT Tool, UseInCycle, UseAtEndOfCycle, ToolLife FROM station_tools WHERE Counter = $cntr";
        toolCmd.Parameters.Add("cntr", SqliteType.Integer);

        var lst = new List<MachineWatchInterface.LogEntry>();

        while (reader.Read())
        {
          long ctr = reader.GetInt64(0);
          string pal = reader.GetString(1);
          int logType = reader.GetInt32(2);
          int locNum = reader.GetInt32(3);
          string prog = reader.GetString(4);
          bool start = reader.GetBoolean(5);
          System.DateTime timeUTC = new DateTime(reader.GetInt64(6), DateTimeKind.Utc);
          string result = reader.GetString(7);
          bool endOfRoute = false;
          if (!reader.IsDBNull(8))
            endOfRoute = reader.GetBoolean(8);
          TimeSpan elapsed = TimeSpan.FromMinutes(-1);
          if (!reader.IsDBNull(9))
            elapsed = TimeSpan.FromTicks(reader.GetInt64(9));
          TimeSpan active = TimeSpan.Zero;
          if (!reader.IsDBNull(10))
            active = TimeSpan.FromTicks(reader.GetInt64(10));
          string locName = null;
          if (!reader.IsDBNull(11))
            locName = reader.GetString(11);

          MachineWatchInterface.LogType ty;
          if (Enum.IsDefined(typeof(MachineWatchInterface.LogType), logType))
          {
            ty = (MachineWatchInterface.LogType)logType;
            if (locName == null)
            {
              //For compatibility with old logs
              switch (ty)
              {
                case MachineWatchInterface.LogType.GeneralMessage:
                  locName = "General";
                  break;
                case MachineWatchInterface.LogType.Inspection:
                  locName = "Inspect";
                  break;
                case MachineWatchInterface.LogType.LoadUnloadCycle:
                  locName = "Load";
                  break;
                case MachineWatchInterface.LogType.MachineCycle:
                  locName = "MC";
                  break;
                case MachineWatchInterface.LogType.OrderAssignment:
                  locName = "Order";
                  break;
                case MachineWatchInterface.LogType.PartMark:
                  locName = "Mark";
                  break;
                case MachineWatchInterface.LogType.PalletCycle:
                  locName = "Pallet Cycle";
                  break;
              }
            }
          }
          else
          {
            ty = MachineWatchInterface.LogType.GeneralMessage;
            switch (logType)
            {
              case 3: locName = "Machine"; break;
              case 4: locName = "Buffer"; break;
              case 5: locName = "Cart"; break;
              case 8: locName = "Wash"; break;
              case 9: locName = "Deburr"; break;
              default: locName = "Unknown"; break;
            }
          }

          var matLst = new List<MachineWatchInterface.LogMaterial>();
          matCmd.Parameters[0].Value = ctr;
          using (var matReader = matCmd.ExecuteReader())
          {
            while (matReader.Read())
            {
              string uniq = "";
              string part = "";
              int numProc = -1;
              string face = "";
              string serial = "";
              string workorder = "";
              if (!matReader.IsDBNull(1))
                uniq = matReader.GetString(1);
              if (!matReader.IsDBNull(3))
                part = matReader.GetString(3);
              if (!matReader.IsDBNull(4))
                numProc = matReader.GetInt32(4);
              if (!matReader.IsDBNull(5))
                face = matReader.GetString(5);
              if (!matReader.IsDBNull(6))
                serial = matReader.GetString(6);
              if (!matReader.IsDBNull(7))
                workorder = matReader.GetString(7);
              matLst.Add(new MachineWatchInterface.LogMaterial(
                  matID: matReader.GetInt64(0),
                                                                uniq: uniq,
                                                                proc: matReader.GetInt32(2),
                                                                part: part, numProc: numProc, serial: serial, workorder: workorder, face: face));
            }
          }

          var logRow = new MachineWatchInterface.LogEntry(ctr, matLst, pal,
                ty, locName, locNum,
              prog, start, timeUTC, result, endOfRoute, elapsed, active);

          detailCmd.Parameters[0].Value = ctr;
          using (var detailReader = detailCmd.ExecuteReader())
          {
            while (detailReader.Read())
            {
              logRow.ProgramDetails[detailReader.GetString(0)] = detailReader.GetString(1);
            }
          }

          toolCmd.Parameters[0].Value = ctr;
          using (var toolReader = toolCmd.ExecuteReader())
          {
            while (toolReader.Read())
            {
              logRow.Tools[toolReader.GetString(0)] = new MachineWatchInterface.ToolUse()
              {
                ToolUseDuringCycle = TimeSpan.FromTicks(toolReader.GetInt64(1)),
                TotalToolUseAtEndOfCycle = TimeSpan.FromTicks(toolReader.GetInt64(2)),
                ConfiguredToolLife = TimeSpan.FromTicks(toolReader.GetInt64(3))
              };
            }
          }

          lst.Add(logRow);
        }

        return lst;

      } // close usings
    }

    public List<MachineWatchInterface.LogEntry> GetLogEntries(System.DateTime startUTC, System.DateTime endUTC)
    {
      lock (_lock)
      {
        using (var cmd = _connection.CreateCommand())
        {
          cmd.CommandText = "SELECT Counter, Pallet, StationLoc, StationNum, Program, Start, TimeUTC, Result, EndOfRoute, Elapsed, ActiveTime, StationName " +
               " FROM stations WHERE TimeUTC >= $start AND TimeUTC <= $end ORDER BY Counter ASC";

          cmd.Parameters.Add("start", SqliteType.Integer).Value = startUTC.Ticks;
          cmd.Parameters.Add("end", SqliteType.Integer).Value = endUTC.Ticks;

          using (var reader = cmd.ExecuteReader())
          {
            return LoadLog(reader);
          }
        }
      }
    }

    public List<MachineWatchInterface.LogEntry> GetLog(long counter)
    {
      lock (_lock)
      {
        using (var cmd = _connection.CreateCommand())
        {
          cmd.CommandText = "SELECT Counter, Pallet, StationLoc, StationNum, Program, Start, TimeUTC, Result, EndOfRoute, Elapsed, ActiveTime, StationName " +
               " FROM stations WHERE Counter > $cntr ORDER BY Counter ASC";
          cmd.Parameters.Add("cntr", SqliteType.Integer).Value = counter;

          using (var reader = cmd.ExecuteReader())
          {
            return LoadLog(reader);
          }
        }
      }
    }

    public List<MachineWatchInterface.LogEntry> StationLogByForeignID(string foreignID)
    {
      lock (_lock)
      {
        using (var cmd = _connection.CreateCommand())
        {
          cmd.CommandText = "SELECT Counter, Pallet, StationLoc, StationNum, Program, Start, TimeUTC, Result, EndOfRoute, Elapsed, ActiveTime, StationName " +
               " FROM stations WHERE ForeignID = $foreign ORDER BY Counter ASC";
          cmd.Parameters.Add("foreign", SqliteType.Text).Value = foreignID;

          using (var reader = cmd.ExecuteReader())
          {
            return LoadLog(reader);
          }
        }
      }
    }

    public string OriginalMessageByForeignID(string foreignID)
    {
      lock (_lock)
      {
        using (var cmd = _connection.CreateCommand())
        {
          cmd.CommandText = "SELECT OriginalMessage " +
               " FROM stations WHERE ForeignID = $foreign ORDER BY Counter DESC LIMIT 1";
          cmd.Parameters.Add("foreign", SqliteType.Text).Value = foreignID;

          using (var reader = cmd.ExecuteReader())
          {
            while (reader.Read())
            {
              if (reader.IsDBNull(0))
              {
                return "";
              }
              else
              {
                return reader.GetString(0);
              }
            }
          }
        }
      }
      return "";
    }

    public List<MachineWatchInterface.LogEntry> GetLogForMaterial(long materialID)
    {
      if (materialID < 0) return new List<MachineWatchInterface.LogEntry>();
      lock (_lock)
      {
        using (var cmd = _connection.CreateCommand())
        {
          cmd.CommandText = "SELECT Counter, Pallet, StationLoc, StationNum, Program, Start, TimeUTC, Result, EndOfRoute, Elapsed, ActiveTime, StationName " +
               " FROM stations WHERE Counter IN (SELECT Counter FROM stations_mat WHERE MaterialID = $mat) ORDER BY Counter ASC";
          cmd.Parameters.Add("mat", SqliteType.Integer).Value = materialID;

          using (var reader = cmd.ExecuteReader())
          {
            return LoadLog(reader);
          }
        }
      }
    }

    public List<MachineWatchInterface.LogEntry> GetLogForMaterial(IEnumerable<long> materialIDs)
    {
      lock (_lock)
      {
        var ret = new List<MachineWatchInterface.LogEntry>();
        using (var cmd = _connection.CreateCommand())
        using (var trans = _connection.BeginTransaction())
        {
          cmd.Transaction = trans;
          cmd.CommandText = "SELECT Counter, Pallet, StationLoc, StationNum, Program, Start, TimeUTC, Result, EndOfRoute, Elapsed, ActiveTime, StationName " +
               " FROM stations WHERE Counter IN (SELECT Counter FROM stations_mat WHERE MaterialID = $mat) ORDER BY Counter ASC";
          var param = cmd.Parameters.Add("mat", SqliteType.Integer);

          foreach (var matId in materialIDs)
          {
            param.Value = matId;
            using (var reader = cmd.ExecuteReader())
            {
              ret.AddRange(LoadLog(reader));
            }
          }
          trans.Commit();
        }
        return ret;
      }
    }

    public List<MachineWatchInterface.LogEntry> GetLogForSerial(string serial)
    {
      lock (_lock)
      {
        using (var cmd = _connection.CreateCommand())
        {
          cmd.CommandText = "SELECT Counter, Pallet, StationLoc, StationNum, Program, Start, TimeUTC, Result, EndOfRoute, Elapsed, ActiveTime, StationName " +
              " FROM stations WHERE Counter IN (SELECT stations_mat.Counter FROM matdetails INNER JOIN stations_mat ON stations_mat.MaterialID = matdetails.MaterialID WHERE matdetails.Serial = $ser) ORDER BY Counter ASC";
          cmd.Parameters.Add("ser", SqliteType.Text).Value = serial;

          using (var reader = cmd.ExecuteReader())
          {
            return LoadLog(reader);
          }
        }
      }
    }

    public List<MachineWatchInterface.LogEntry> GetLogForJobUnique(string jobUnique)
    {
      lock (_lock)
      {
        using (var cmd = _connection.CreateCommand())
        {
          cmd.CommandText = "SELECT Counter, Pallet, StationLoc, StationNum, Program, Start, TimeUTC, Result, EndOfRoute, Elapsed, ActiveTime, StationName " +
              " FROM stations WHERE Counter IN (SELECT stations_mat.Counter FROM matdetails INNER JOIN stations_mat ON stations_mat.MaterialID = matdetails.MaterialID WHERE matdetails.UniqueStr = $uniq) ORDER BY Counter ASC";
          cmd.Parameters.Add("uniq", SqliteType.Text).Value = jobUnique;

          using (var reader = cmd.ExecuteReader())
          {
            return LoadLog(reader);
          }
        }
      }
    }

    public List<MachineWatchInterface.LogEntry> GetLogForWorkorder(string workorder)
    {
      lock (_lock)
      {
        using (var cmd = _connection.CreateCommand())
        {
          cmd.CommandText = "SELECT Counter, Pallet, StationLoc, StationNum, Program, Start, TimeUTC, Result, EndOfRoute, Elapsed, ActiveTime, StationName " +
              " FROM stations " +
              " WHERE Counter IN (SELECT stations_mat.Counter FROM matdetails INNER JOIN stations_mat ON stations_mat.MaterialID = matdetails.MaterialID WHERE matdetails.Workorder = $work) " +
              "    OR (Pallet = '' AND Result = $work AND StationLoc = $workloc) " +
              " ORDER BY Counter ASC";
          cmd.Parameters.Add("work", SqliteType.Text).Value = workorder;
          cmd.Parameters.Add("workloc", SqliteType.Integer).Value = (int)MachineWatchInterface.LogType.FinalizeWorkorder;

          using (var reader = cmd.ExecuteReader())
          {
            return LoadLog(reader);
          }
        }
      }
    }

    public List<MachineWatchInterface.LogEntry> GetCompletedPartLogs(DateTime startUTC, DateTime endUTC)
    {
      var searchCompleted = @"
                SELECT Counter FROM stations_mat
                    WHERE MaterialId IN
                        (SELECT stations_mat.MaterialId FROM stations, stations_mat, matdetails
                            WHERE
                                stations.Counter = stations_mat.Counter
                                AND
                                stations.StationLoc = $loadty
                                AND
                                stations.Result = 'UNLOAD'
                                AND
                                stations.Start = 0
                                AND
                                stations.TimeUTC <= $endUTC
                                AND
                                stations.TimeUTC >= $startUTC
                                AND
                                stations_mat.MaterialID = matdetails.MaterialID
                                AND
                                stations_mat.Process = matdetails.NumProcesses
                        )";

      lock (_lock)
      {
        using (var cmd = _connection.CreateCommand())
        {
          cmd.CommandText = "SELECT Counter, Pallet, StationLoc, StationNum, Program, Start, TimeUTC, Result, EndOfRoute, Elapsed, ActiveTime, StationName " +
              " FROM stations WHERE Counter IN (" + searchCompleted + ") ORDER BY Counter ASC";
          cmd.Parameters.Add("loadty", SqliteType.Integer)
              .Value = (int)MachineWatchInterface.LogType.LoadUnloadCycle;
          cmd.Parameters.Add("endUTC", SqliteType.Integer).Value = endUTC.Ticks;
          cmd.Parameters.Add("startUTC", SqliteType.Integer).Value = startUTC.Ticks;

          using (var reader = cmd.ExecuteReader())
          {
            return LoadLog(reader);
          }
        }
      }
    }

    public DateTime LastPalletCycleTime(string pallet)
    {
      lock (_lock)
      {
        using (var cmd = _connection.CreateCommand())
        {
          cmd.CommandText = "SELECT TimeUTC FROM stations where Pallet = $pal AND Result = 'PalletCycle' " +
                               "ORDER BY Counter DESC LIMIT 1";
          cmd.Parameters.Add("pal", SqliteType.Text).Value = pallet;

          var date = cmd.ExecuteScalar();
          if (date == null || date == DBNull.Value)
            return DateTime.MinValue;
          else
            return new DateTime((long)date, DateTimeKind.Utc);
        }
      }
    }

    //Loads the log for the current pallet cycle, which is all events from the last Result = "PalletCycle"
    public List<MachineWatchInterface.LogEntry> CurrentPalletLog(string pallet)
    {
      lock (_lock)
      {
        using (var cmd = _connection.CreateCommand())
        {
          cmd.CommandText = "SELECT MAX(Counter) FROM stations where Pallet = $pal AND Result = 'PalletCycle'";
          cmd.Parameters.Add("pal", SqliteType.Text).Value = pallet;

          var counter = cmd.ExecuteScalar();

          if (counter == DBNull.Value)
          {

            cmd.CommandText = "SELECT Counter, Pallet, StationLoc, StationNum, Program, Start, TimeUTC, Result, EndOfRoute, Elapsed, ActiveTime, StationName " +
                " FROM stations WHERE Pallet = $pal ORDER BY Counter ASC";
            using (var reader = cmd.ExecuteReader())
            {
              return LoadLog(reader);
            }

          }
          else
          {

            cmd.CommandText = "SELECT Counter, Pallet, StationLoc, StationNum, Program, Start, TimeUTC, Result, EndOfRoute, Elapsed, ActiveTime, StationName " +
                " FROM stations WHERE Pallet = $pal AND Counter > $cntr ORDER BY Counter ASC";
            cmd.Parameters.Add("cntr", SqliteType.Integer).Value = (long)counter;

            using (var reader = cmd.ExecuteReader())
            {
              return LoadLog(reader);
            }
          }
        }
      }
    }

    public IEnumerable<ToolPocketSnapshot> ToolPocketSnapshotForCycle(long counter)
    {
      lock (_lock)
      {
        using (var cmd = _connection.CreateCommand())
        {
          cmd.CommandText = "SELECT PocketNumber, Tool, CurrentUse, ToolLife FROM tool_snapshots WHERE Counter = $cntr";
          cmd.Parameters.Add("cntr", SqliteType.Integer).Value = counter;

          using (var reader = cmd.ExecuteReader())
          {
            var ret = new List<ToolPocketSnapshot>();
            while (reader.Read())
            {
              ret.Add(new ToolPocketSnapshot()
              {
                PocketNumber = reader.GetInt32(0),
                Tool = reader.GetString(1),
                CurrentUse = TimeSpan.FromTicks(reader.GetInt64(2)),
                ToolLife = TimeSpan.FromTicks(reader.GetInt64(3))
              });
            }
            return ret;
          }
        }
      }
    }

    public System.DateTime MaxLogDate()
    {
      lock (_lock)
      {
        using (var cmd = _connection.CreateCommand())
        {
          cmd.CommandText = "SELECT MAX(TimeUTC) FROM stations";

          System.DateTime ret = DateTime.MinValue;

          using (var reader = cmd.ExecuteReader())
          {
            if (reader.Read())
            {
              if (!reader.IsDBNull(0))
              {
                ret = new DateTime(reader.GetInt64(0), DateTimeKind.Utc);
              }
            }
          }

          return ret;
        }
      }
    }

    public string MaxForeignID()
    {
      lock (_lock)
      {
        using (var cmd = _connection.CreateCommand())
        {

          cmd.CommandText = "SELECT MAX(ForeignID) FROM stations";
          var maxStat = cmd.ExecuteScalar();

          cmd.CommandText = "SELECT MAX(ForeignID) FROM pendingloads";
          var maxLoad = cmd.ExecuteScalar();

          if (maxStat == DBNull.Value && maxLoad == DBNull.Value)
            return "";
          else if (maxStat != DBNull.Value && maxLoad == DBNull.Value)
            return (string)maxStat;
          else if (maxStat == DBNull.Value && maxLoad != DBNull.Value)
            return (string)maxLoad;
          else
          {
            var s = (string)maxStat;
            var l = (string)maxLoad;
            if (s.CompareTo(l) > 0)
              return s;
            else
              return l;
          }
        }
      }
    }

    public string ForeignIDForCounter(long counter)
    {
      lock (_lock)
      {
        using (var cmd = _connection.CreateCommand())
        {
          cmd.CommandText = "SELECT ForeignID FROM stations WHERE Counter = $cntr";
          cmd.Parameters.Add("cntr", SqliteType.Integer).Value = counter;
          var ret = cmd.ExecuteScalar();
          if (ret == DBNull.Value)
            return "";
          else if (ret == null)
            return "";
          else
            return (string)ret;
        }
      }
    }

    public bool CycleExists(DateTime endUTC, string pal, MachineWatchInterface.LogType logTy, string locName, int locNum)
    {
      lock (_lock)
      {
        using (var cmd = _connection.CreateCommand())
        {
          cmd.CommandText = "SELECT COUNT(*) FROM stations WHERE " +
              "TimeUTC = $time AND Pallet = $pal AND StationLoc = $loc AND StationNum = $locnum AND StationName = $locname";
          cmd.Parameters.Add("time", SqliteType.Integer).Value = endUTC.Ticks;
          cmd.Parameters.Add("pal", SqliteType.Text).Value = pal;
          cmd.Parameters.Add("loc", SqliteType.Integer).Value = (int)logTy;
          cmd.Parameters.Add("locnum", SqliteType.Integer).Value = locNum;
          cmd.Parameters.Add("locname", SqliteType.Text).Value = locName;

          var ret = cmd.ExecuteScalar();
          if (ret == null || Convert.ToInt32(ret) <= 0)
            return false;
          else
            return true;
        }
      }
    }

    public List<MachineWatchInterface.WorkorderSummary> GetWorkorderSummaries(IEnumerable<string> workorders)
    {
      var countQry = @"
				SELECT matdetails.PartName, COUNT(stations_mat.MaterialID) FROM stations, stations_mat, matdetails
  					WHERE
   						stations.Counter = stations_mat.Counter
   						AND
   						stations.StationLoc = $loadty
                        AND
                        stations.Result = 'UNLOAD'
                        AND
                        stations.Start = 0
   						AND
   						stations_mat.MaterialID = matdetails.MaterialID
   						AND
   						matdetails.Workorder = $workid
                        AND
                        stations_mat.Process == matdetails.NumProcesses
                    GROUP BY
                        matdetails.PartName";

      var serialQry = @"
				SELECT DISTINCT Serial FROM matdetails
				    WHERE
					    matdetails.Workorder = $workid";

      var finalizedQry = @"
                SELECT MAX(TimeUTC) FROM stations
                    WHERE
                        Pallet = ''
                        AND
                        Result = $workid
                        AND
                        StationLoc = $workloc"; //use the (Pallet, Result) index

      var timeQry = @"
                SELECT PartName, StationName, SUM(Elapsed / totcount), SUM(ActiveTime / totcount)
                    FROM
                        (
                            SELECT s.StationName, matdetails.PartName, s.Elapsed, s.ActiveTime,
                                 (SELECT COUNT(*) FROM stations_mat AS m2 WHERE m2.Counter = s.Counter) totcount
                              FROM stations AS s, stations_mat AS m, matdetails
                              WHERE
                                s.Counter = m.Counter
                                AND
                                m.MaterialID = matdetails.MaterialID
                                AND
                                matdetails.Workorder = $workid
                                AND
                                s.Start = 0
                        )
                    GROUP BY PartName, StationName";

      using (var countCmd = _connection.CreateCommand())
      using (var serialCmd = _connection.CreateCommand())
      using (var finalizedCmd = _connection.CreateCommand())
      using (var timeCmd = _connection.CreateCommand())
      {
        countCmd.CommandText = countQry;
        countCmd.Parameters.Add("workid", SqliteType.Text);
        countCmd.Parameters.Add("loadty", SqliteType.Integer)
            .Value = (int)MachineWatchInterface.LogType.LoadUnloadCycle;
        serialCmd.CommandText = serialQry;
        serialCmd.Parameters.Add("workid", SqliteType.Text);
        finalizedCmd.CommandText = finalizedQry;
        finalizedCmd.Parameters.Add("workid", SqliteType.Text);
        finalizedCmd.Parameters.Add("workloc", SqliteType.Integer)
            .Value = (int)MachineWatchInterface.LogType.FinalizeWorkorder;
        timeCmd.CommandText = timeQry;
        timeCmd.Parameters.Add("workid", SqliteType.Text);

        var trans = _connection.BeginTransaction();
        try
        {
          countCmd.Transaction = trans;
          serialCmd.Transaction = trans;
          finalizedCmd.Transaction = trans;
          timeCmd.Transaction = trans;

          var ret = new List<MachineWatchInterface.WorkorderSummary>();
          var partMap = new Dictionary<string, MachineWatchInterface.WorkorderPartSummary>();
          foreach (var w in workorders)
          {
            var summary = new MachineWatchInterface.WorkorderSummary();
            summary.WorkorderId = w;
            partMap.Clear();

            countCmd.Parameters[0].Value = w;
            using (var reader = countCmd.ExecuteReader())
            {
              while (reader.Read())
              {
                var wPart = new MachineWatchInterface.WorkorderPartSummary
                {
                  Part = reader.GetString(0),
                  PartsCompleted = reader.GetInt32(1)
                };
                summary.Parts.Add(wPart);
                partMap.Add(wPart.Part, wPart);
              }
            }

            serialCmd.Parameters[0].Value = w;
            using (var reader = serialCmd.ExecuteReader())
            {
              while (reader.Read())
                summary.Serials.Add(reader.GetString(0));
            }

            finalizedCmd.Parameters[0].Value = w;
            using (var reader = finalizedCmd.ExecuteReader())
            {
              if (reader.Read() && !reader.IsDBNull(0))
              {
                summary.FinalizedTimeUTC =
                  new DateTime(reader.GetInt64(0), DateTimeKind.Utc);
              }
            }

            timeCmd.Parameters[0].Value = w;
            using (var reader = timeCmd.ExecuteReader())
            {
              while (reader.Read())
              {
                var partName = reader.GetString(0);
                var stat = reader.GetString(1);
                //part name should exist because material query should return it
                if (partMap.ContainsKey(partName))
                {
                  var detail = partMap[partName];
                  if (!reader.IsDBNull(2))
                    detail.ElapsedStationTime[stat] = TimeSpan.FromTicks((long)reader.GetDecimal(2));
                  if (!reader.IsDBNull(3))
                    detail.ActiveStationTime[stat] = TimeSpan.FromTicks((long)reader.GetDecimal(3));
                }
              }
            }

            ret.Add(summary);
          }

          trans.Commit();
          return ret;
        }
        catch
        {
          trans.Rollback();
          throw;
        }
      }
    }

    #endregion

    #region Adding

    public class EventLogMaterial
    {
      public long MaterialID { get; set; }
      public int Process { get; set; }
      public string Face { get; set; }

      public static EventLogMaterial FromLogMat(MachineWatchInterface.LogMaterial m)
      {
        return new EventLogMaterial()
        {
          MaterialID = m.MaterialID,
          Process = m.Process,
          Face = m.Face
        };
      }
    }

    public class ToolPocketSnapshot
    {
      public int PocketNumber { get; set; }
      public string Tool { get; set; }
      public TimeSpan CurrentUse { get; set; }
      public TimeSpan ToolLife { get; set; }

      public static IDictionary<string, MachineWatchInterface.ToolUse> DiffSnapshots(IEnumerable<ToolPocketSnapshot> start, IEnumerable<ToolPocketSnapshot> end)
      {
        if (start == null) start = Enumerable.Empty<ToolPocketSnapshot>();
        if (end == null) end = Enumerable.Empty<ToolPocketSnapshot>();
        var endPockets = end.ToDictionary(s => s.PocketNumber);

        var tools = new Dictionary<string, MachineWatchInterface.ToolUse>();
        void addUse(string tool, MachineWatchInterface.ToolUse use)
        {
          if (tools.TryGetValue(tool, out var existingUse))
          {
            existingUse.ToolUseDuringCycle += use.ToolUseDuringCycle;
            existingUse.ConfiguredToolLife += use.ConfiguredToolLife;
            existingUse.TotalToolUseAtEndOfCycle += use.TotalToolUseAtEndOfCycle;
          }
          else
          {
            tools[tool] = use;
          }
        }

        foreach (var startPocket in start)
        {
          if (endPockets.TryGetValue(startPocket.PocketNumber, out var endPocket))
          {
            endPockets.Remove(startPocket.PocketNumber);

            if (startPocket.Tool == endPocket.Tool)
            {
              // tool was unchanged or changed to the same tool
              if (startPocket.CurrentUse < endPocket.CurrentUse)
              {
                addUse(startPocket.Tool, new MachineWatchInterface.ToolUse()
                {
                  ToolUseDuringCycle = endPocket.CurrentUse - startPocket.CurrentUse,
                  TotalToolUseAtEndOfCycle = endPocket.CurrentUse,
                  ConfiguredToolLife = endPocket.ToolLife
                });
              }
              else if (endPocket.CurrentUse < startPocket.CurrentUse)
              {
                // there was a tool change to the same tool during the cycle
                addUse(startPocket.Tool, new MachineWatchInterface.ToolUse()
                {
                  ToolUseDuringCycle = (startPocket.ToolLife - startPocket.CurrentUse) + endPocket.CurrentUse,
                  TotalToolUseAtEndOfCycle = endPocket.CurrentUse,
                  ConfiguredToolLife = endPocket.ToolLife
                });
              }
              else
              {
                // tool was not used, use same at beginning and end
              }
            }
            else
            {
              // tool was changed to a different tool

              // assume start tool was used until life
              addUse(startPocket.Tool, new MachineWatchInterface.ToolUse()
              {
                ToolUseDuringCycle = startPocket.ToolLife - startPocket.CurrentUse,
                TotalToolUseAtEndOfCycle = TimeSpan.Zero,
                ConfiguredToolLife = TimeSpan.Zero
              });

              // and new tool was used from 0 to current use
              if (endPocket.CurrentUse.Ticks > 0)
              {
                addUse(endPocket.Tool, new MachineWatchInterface.ToolUse()
                {
                  ToolUseDuringCycle = endPocket.CurrentUse,
                  TotalToolUseAtEndOfCycle = endPocket.CurrentUse,
                  ConfiguredToolLife = endPocket.ToolLife
                });
              }
            }
          }
          else
          {
            // no matching tool at end
            // assume start tool was used until life
            addUse(startPocket.Tool, new MachineWatchInterface.ToolUse()
            {
              ToolUseDuringCycle = startPocket.ToolLife - startPocket.CurrentUse,
              TotalToolUseAtEndOfCycle = TimeSpan.Zero,
              ConfiguredToolLife = TimeSpan.Zero
            });
          }
        }

        // now any new tools which appeared
        foreach (var endPocket in endPockets.Values)
        {
          if (endPocket.CurrentUse.Ticks > 0)
          {
            addUse(endPocket.Tool, new MachineWatchInterface.ToolUse()
            {
              ToolUseDuringCycle = endPocket.CurrentUse,
              TotalToolUseAtEndOfCycle = endPocket.CurrentUse,
              ConfiguredToolLife = endPocket.ToolLife
            });
          }
        }

        return tools;
      }
    }

    public class NewEventLogEntry
    {
      public IEnumerable<EventLogMaterial> Material { get; set; }
      public MachineWatchInterface.LogType LogType { get; set; }
      public bool StartOfCycle { get; set; }
      public DateTime EndTimeUTC { get; set; }
      public string LocationName { get; set; }
      public int LocationNum { get; set; }
      public string Pallet { get; set; }
      public string Program { get; set; }
      public string Result { get; set; }
      public bool EndOfRoute { get; set; }
      public TimeSpan ElapsedTime { get; set; } = TimeSpan.FromMinutes(-1); //time from cycle-start to cycle-stop
      public TimeSpan ActiveOperationTime { get; set; } //time that the machining or operation is actually active
      private Dictionary<string, string> _details = new Dictionary<string, string>();
      public IDictionary<string, string> ProgramDetails { get { return _details; } }
      private Dictionary<string, MachineWatchInterface.ToolUse> _tools = new Dictionary<string, MachineWatchInterface.ToolUse>();
      public IDictionary<string, MachineWatchInterface.ToolUse> Tools => _tools;
      public IEnumerable<ToolPocketSnapshot> ToolPockets { get; set; }

      internal MachineWatchInterface.LogEntry ToLogEntry(long newCntr, Func<long, MachineWatchInterface.MaterialDetails> getDetails)
      {
        var e = new MachineWatchInterface.LogEntry(
          cntr: newCntr,
          mat: this.Material.Select(m =>
          {
            var details = getDetails(m.MaterialID);
            return new MachineWatchInterface.LogMaterial(
                matID: m.MaterialID,
                proc: m.Process,
                face: m.Face,
                uniq: details?.JobUnique ?? "",
                part: details?.PartName ?? "",
                numProc: details?.NumProcesses ?? 1,
                serial: details?.Serial ?? "",
                workorder: details?.Workorder ?? ""
            );
          }).ToList(),
          pal: this.Pallet,
          ty: this.LogType,
          locName: this.LocationName,
          locNum: this.LocationNum,
          prog: this.Program,
          start: this.StartOfCycle,
          endTime: this.EndTimeUTC,
          result: this.Result,
          endOfRoute: this.EndOfRoute,
          elapsed: this.ElapsedTime,
          active: this.ActiveOperationTime
        );
        foreach (var d in this.ProgramDetails)
        {
          e.ProgramDetails[d.Key] = d.Value;
        }
        foreach (var t in this.Tools)
        {
          e.Tools[t.Key] = new MachineWatchInterface.ToolUse()
          {
            ToolUseDuringCycle = t.Value.ToolUseDuringCycle,
            TotalToolUseAtEndOfCycle = t.Value.TotalToolUseAtEndOfCycle,
            ConfiguredToolLife = t.Value.ConfiguredToolLife
          };
        }
        return e;
      }

      internal static NewEventLogEntry FromLogEntry(MachineWatchInterface.LogEntry e)
      {
        var ret = new NewEventLogEntry()
        {
          Material = e.Material.Select(EventLogMaterial.FromLogMat),
          Pallet = e.Pallet,
          LogType = e.LogType,
          LocationName = e.LocationName,
          LocationNum = e.LocationNum,
          Program = e.Program,
          StartOfCycle = e.StartOfCycle,
          EndTimeUTC = e.EndTimeUTC,
          Result = e.Result,
          EndOfRoute = e.EndOfRoute,
          ElapsedTime = e.ElapsedTime,
          ActiveOperationTime = e.ActiveOperationTime
        };
        foreach (var d in e.ProgramDetails)
        {
          ret.ProgramDetails[d.Key] = d.Value;
        }
        foreach (var t in e.Tools)
        {
          ret.Tools[t.Key] = new MachineWatchInterface.ToolUse()
          {
            ToolUseDuringCycle = t.Value.ToolUseDuringCycle,
            TotalToolUseAtEndOfCycle = t.Value.TotalToolUseAtEndOfCycle,
            ConfiguredToolLife = t.Value.ConfiguredToolLife
          };
        }
        return ret;
      }
    }

    private MachineWatchInterface.LogEntry AddLogEntry(IDbTransaction trans, NewEventLogEntry log, string foreignID, string origMessage)
    {
      using (var cmd = _connection.CreateCommand())
      {
        ((IDbCommand)cmd).Transaction = trans;

        cmd.CommandText = "INSERT INTO stations(Pallet, StationLoc, StationName, StationNum, Program, Start, TimeUTC, Result, EndOfRoute, Elapsed, ActiveTime, ForeignID,OriginalMessage)" +
            "VALUES ($pal,$loc,$locname,$locnum,$prog,$start,$time,$result,$end,$elapsed,$active,$foreign,$orig)";

        cmd.Parameters.Add("pal", SqliteType.Text).Value = log.Pallet;
        cmd.Parameters.Add("loc", SqliteType.Integer).Value = (int)log.LogType;
        cmd.Parameters.Add("locname", SqliteType.Text).Value = log.LocationName;
        cmd.Parameters.Add("locnum", SqliteType.Integer).Value = log.LocationNum;
        cmd.Parameters.Add("prog", SqliteType.Text).Value = log.Program;
        cmd.Parameters.Add("start", SqliteType.Integer).Value = log.StartOfCycle;
        cmd.Parameters.Add("time", SqliteType.Integer).Value = log.EndTimeUTC.Ticks;
        cmd.Parameters.Add("result", SqliteType.Text).Value = log.Result;
        cmd.Parameters.Add("end", SqliteType.Integer).Value = log.EndOfRoute;
        if (log.ElapsedTime.Ticks >= 0)
          cmd.Parameters.Add("elapsed", SqliteType.Integer).Value = log.ElapsedTime.Ticks;
        else
          cmd.Parameters.Add("elapsed", SqliteType.Integer).Value = DBNull.Value;
        if (log.ActiveOperationTime.Ticks > 0)
          cmd.Parameters.Add("active", SqliteType.Integer).Value = log.ActiveOperationTime.Ticks;
        else
          cmd.Parameters.Add("active", SqliteType.Integer).Value = DBNull.Value;
        if (foreignID == null || foreignID == "")
          cmd.Parameters.Add("foreign", SqliteType.Text).Value = DBNull.Value;
        else
          cmd.Parameters.Add("foreign", SqliteType.Text).Value = foreignID;
        if (origMessage == null || origMessage == "")
          cmd.Parameters.Add("orig", SqliteType.Text).Value = DBNull.Value;
        else
          cmd.Parameters.Add("orig", SqliteType.Text).Value = origMessage;

        cmd.ExecuteNonQuery();

        cmd.CommandText = "SELECT last_insert_rowid()";
        cmd.Parameters.Clear();
        long ctr = (long)cmd.ExecuteScalar();

        AddMaterial(ctr, log.Material, trans);
        AddProgramDetail(ctr, log.ProgramDetails, trans);
        AddToolUse(ctr, log.Tools, trans);
        AddToolSnapshots(ctr, log.ToolPockets, trans);

        return log.ToLogEntry(ctr, m => this.GetMaterialDetails(m, trans));
      }
    }

    private void AddMaterial(long counter, IEnumerable<EventLogMaterial> mat, IDbTransaction trans)
    {
      using (var cmd = _connection.CreateCommand())
      {
        ((IDbCommand)cmd).Transaction = trans;

        cmd.CommandText = "INSERT INTO stations_mat(Counter,MaterialID,Process,Face)" +
       "VALUES($cntr,$mat,$proc,$face)";
        cmd.Parameters.Add("cntr", SqliteType.Integer).Value = counter;
        cmd.Parameters.Add("mat", SqliteType.Integer);
        cmd.Parameters.Add("proc", SqliteType.Integer);
        cmd.Parameters.Add("face", SqliteType.Text);

        foreach (var m in mat)
        {
          cmd.Parameters[1].Value = m.MaterialID;
          cmd.Parameters[2].Value = m.Process;
          cmd.Parameters[3].Value = m.Face ?? "";
          cmd.ExecuteNonQuery();
        }
      }
    }

    private void AddProgramDetail(long counter, IDictionary<string, string> details, IDbTransaction trans)
    {
      using (var cmd = _connection.CreateCommand())
      {
        ((IDbCommand)cmd).Transaction = trans;

        cmd.CommandText = "INSERT INTO program_details(Counter,Key,Value) VALUES($cntr,$key,$val)";
        cmd.Parameters.Add("cntr", SqliteType.Integer).Value = counter;
        cmd.Parameters.Add("key", SqliteType.Text);
        cmd.Parameters.Add("val", SqliteType.Text);

        foreach (var pair in details)
        {
          cmd.Parameters[1].Value = pair.Key;
          cmd.Parameters[2].Value = pair.Value;
          cmd.ExecuteNonQuery();
        }
      }
    }

    private void AddToolUse(long counter, IDictionary<string, MachineWatchInterface.ToolUse> tools, IDbTransaction trans)
    {
      using (var cmd = _connection.CreateCommand())
      {
        ((IDbCommand)cmd).Transaction = trans;

        cmd.CommandText = "INSERT INTO station_tools(Counter, Tool, UseInCycle, UseAtEndOfCycle, ToolLife) VALUES ($cntr,$tool,$use,$totalUse,$life)";
        cmd.Parameters.Add("cntr", SqliteType.Integer).Value = counter;
        cmd.Parameters.Add("tool", SqliteType.Text);
        cmd.Parameters.Add("use", SqliteType.Integer);
        cmd.Parameters.Add("totalUse", SqliteType.Integer);
        cmd.Parameters.Add("life", SqliteType.Integer);

        foreach (var pair in tools)
        {
          cmd.Parameters[1].Value = pair.Key;
          cmd.Parameters[2].Value = pair.Value.ToolUseDuringCycle.Ticks;
          cmd.Parameters[3].Value = pair.Value.TotalToolUseAtEndOfCycle.Ticks;
          cmd.Parameters[4].Value = pair.Value.ConfiguredToolLife.Ticks;
          cmd.ExecuteNonQuery();
        }
      }
    }

    private void AddToolSnapshots(long counter, IEnumerable<ToolPocketSnapshot> pockets, IDbTransaction trans)
    {
      if (pockets == null || !pockets.Any()) return;

      using (var cmd = _connection.CreateCommand())
      {
        ((IDbCommand)cmd).Transaction = trans;

        cmd.CommandText = "INSERT INTO tool_snapshots(Counter, PocketNumber, Tool, CurrentUse, ToolLife) VALUES ($cntr,$pocket,$tool,$use,$life)";
        cmd.Parameters.Add("cntr", SqliteType.Integer).Value = counter;
        cmd.Parameters.Add("pocket", SqliteType.Integer);
        cmd.Parameters.Add("tool", SqliteType.Text);
        cmd.Parameters.Add("use", SqliteType.Integer);
        cmd.Parameters.Add("life", SqliteType.Integer);

        foreach (var pocket in pockets)
        {
          cmd.Parameters[1].Value = pocket.PocketNumber;
          cmd.Parameters[2].Value = pocket.Tool;
          cmd.Parameters[3].Value = pocket.CurrentUse.Ticks;
          cmd.Parameters[4].Value = pocket.ToolLife.Ticks;
          cmd.ExecuteNonQuery();
        }
      }
    }

    private MachineWatchInterface.LogEntry AddEntryInTransaction(Func<IDbTransaction, MachineWatchInterface.LogEntry> f, string foreignId = "")
    {
      MachineWatchInterface.LogEntry log;
      lock (_lock)
      {
        var trans = _connection.BeginTransaction();
        try
        {
          log = f(trans);
          trans.Commit();
        }
        catch
        {
          trans.Rollback();
          throw;
        }
      }
      NewLogEntry?.Invoke(log, foreignId);
      return log;
    }

    private IEnumerable<MachineWatchInterface.LogEntry> AddEntryInTransaction(Func<IDbTransaction, IEnumerable<MachineWatchInterface.LogEntry>> f, string foreignId = "")
    {
      IEnumerable<MachineWatchInterface.LogEntry> logs;
      lock (_lock)
      {
        var trans = _connection.BeginTransaction();
        try
        {
          logs = f(trans).ToList();
          trans.Commit();
        }
        catch
        {
          trans.Rollback();
          throw;
        }
      }
      foreach (var l in logs) NewLogEntry?.Invoke(l, foreignId);
      return logs;
    }

    internal MachineWatchInterface.LogEntry AddLogEntryFromUnitTest(MachineWatchInterface.LogEntry log, string foreignId = null, string origMessage = null)
    {
      return AddEntryInTransaction(trans =>
          AddLogEntry(trans, NewEventLogEntry.FromLogEntry(log), foreignId, origMessage)
      );
    }


    public MachineWatchInterface.LogEntry RecordLoadStart(
        IEnumerable<EventLogMaterial> mats,
        string pallet,
        int lulNum,
        DateTime timeUTC,
        string foreignId = null,
        string originalMessage = null
    )
    {
      var log = new NewEventLogEntry()
      {
        Material = mats,
        Pallet = pallet,
        LogType = MachineWatchInterface.LogType.LoadUnloadCycle,
        LocationName = "L/U",
        LocationNum = lulNum,
        Program = "LOAD",
        StartOfCycle = true,
        EndTimeUTC = timeUTC,
        Result = "LOAD",
        EndOfRoute = false
      };
      return AddEntryInTransaction(trans => AddLogEntry(trans, log, foreignId, originalMessage));
    }

    public IEnumerable<MachineWatchInterface.LogEntry> RecordLoadEnd(
        IEnumerable<EventLogMaterial> mats,
        string pallet,
        int lulNum,
        DateTime timeUTC,
        TimeSpan elapsed,
        TimeSpan active,
        string foreignId = null,
        string originalMessage = null
    )
    {
      var log = new NewEventLogEntry()
      {
        Material = mats,
        Pallet = pallet,
        LogType = MachineWatchInterface.LogType.LoadUnloadCycle,
        LocationName = "L/U",
        LocationNum = lulNum,
        Program = "LOAD",
        StartOfCycle = false,
        EndTimeUTC = timeUTC,
        Result = "LOAD",
        ElapsedTime = elapsed,
        ActiveOperationTime = active,
        EndOfRoute = false
      };
      return AddEntryInTransaction(trans =>
          mats
          .SelectMany(mat => RemoveFromAllQueues(trans, mat, timeUTC))
          .Concat(new[] {
                    AddLogEntry(trans, log, foreignId, originalMessage)
          })
      );
    }

    public MachineWatchInterface.LogEntry RecordUnloadStart(
        IEnumerable<EventLogMaterial> mats,
        string pallet,
        int lulNum,
        DateTime timeUTC,
        string foreignId = null,
        string originalMessage = null
    )
    {
      var log = new NewEventLogEntry()
      {
        Material = mats,
        Pallet = pallet,
        LogType = MachineWatchInterface.LogType.LoadUnloadCycle,
        LocationName = "L/U",
        LocationNum = lulNum,
        Program = "UNLOAD",
        StartOfCycle = true,
        EndTimeUTC = timeUTC,
        Result = "UNLOAD",
        EndOfRoute = false
      };
      return AddEntryInTransaction(trans => AddLogEntry(trans, log, foreignId, originalMessage));
    }

    public IEnumerable<MachineWatchInterface.LogEntry> RecordUnloadEnd(
        IEnumerable<EventLogMaterial> mats,
        string pallet,
        int lulNum,
        DateTime timeUTC,
        TimeSpan elapsed,
        TimeSpan active,
        Dictionary<long, string> unloadIntoQueues = null, // key is material id, value is queue name
        string foreignId = null,
        string originalMessage = null
    )
    {
      var log = new NewEventLogEntry()
      {
        Material = mats,
        Pallet = pallet,
        LogType = MachineWatchInterface.LogType.LoadUnloadCycle,
        LocationName = "L/U",
        LocationNum = lulNum,
        Program = "UNLOAD",
        StartOfCycle = false,
        EndTimeUTC = timeUTC,
        ElapsedTime = elapsed,
        ActiveOperationTime = active,
        Result = "UNLOAD",
        EndOfRoute = true
      };
      return AddEntryInTransaction(trans =>
      {
        var msgs = new List<MachineWatchInterface.LogEntry>();
        if (unloadIntoQueues != null)
        {
          foreach (var mat in mats)
          {
            if (unloadIntoQueues.ContainsKey(mat.MaterialID))
            {
              msgs.AddRange(AddToQueue(trans, mat, unloadIntoQueues[mat.MaterialID], -1, timeUTC));
            }
          }
        }
        msgs.Add(AddLogEntry(trans, log, foreignId, originalMessage));
        return msgs;
      });
    }

    public MachineWatchInterface.LogEntry RecordMachineStart(
        IEnumerable<EventLogMaterial> mats,
        string pallet,
        string statName,
        int statNum,
        string program,
        DateTime timeUTC,
<<<<<<< HEAD
        IDictionary<string, string> extraData = null,
=======
        IEnumerable<ToolPocketSnapshot> pockets = null,
>>>>>>> 8ce75cda
        string foreignId = null,
        string originalMessage = null
    )
    {
      var log = new NewEventLogEntry()
      {
        Material = mats,
        Pallet = pallet,
        LogType = MachineWatchInterface.LogType.MachineCycle,
        LocationName = statName,
        LocationNum = statNum,
        Program = program,
        StartOfCycle = true,
        EndTimeUTC = timeUTC,
        Result = "",
        EndOfRoute = false,
        ToolPockets = pockets
      };
      if (extraData != null)
      {
        foreach (var k in extraData)
          log.ProgramDetails[k.Key] = k.Value;
      }
      return AddEntryInTransaction(trans => AddLogEntry(trans, log, foreignId, originalMessage));
    }

    public MachineWatchInterface.LogEntry RecordMachineEnd(
        IEnumerable<EventLogMaterial> mats,
        string pallet,
        string statName,
        int statNum,
        string program,
        string result,
        DateTime timeUTC,
        TimeSpan elapsed,
        TimeSpan active,
        IDictionary<string, string> extraData = null,
        IDictionary<string, MachineWatchInterface.ToolUse> tools = null,
        IEnumerable<ToolPocketSnapshot> pockets = null,
        string foreignId = null,
        string originalMessage = null
    )
    {
      var log = new NewEventLogEntry()
      {
        Material = mats,
        Pallet = pallet,
        LogType = MachineWatchInterface.LogType.MachineCycle,
        LocationName = statName,
        LocationNum = statNum,
        Program = program,
        StartOfCycle = false,
        EndTimeUTC = timeUTC,
        Result = result,
        ElapsedTime = elapsed,
        ActiveOperationTime = active,
        EndOfRoute = false,
        ToolPockets = pockets
      };
      if (extraData != null)
      {
        foreach (var k in extraData)
          log.ProgramDetails[k.Key] = k.Value;
      }
      if (tools != null)
      {
        foreach (var t in tools)
          log.Tools[t.Key] = t.Value;
      }
      return AddEntryInTransaction(trans => AddLogEntry(trans, log, foreignId, originalMessage));
    }

    public MachineWatchInterface.LogEntry RecordSerialForMaterialID(long materialID, int proc, string serial)
    {
      var mat = new EventLogMaterial() { MaterialID = materialID, Process = proc, Face = "" };
      return RecordSerialForMaterialID(mat, serial, DateTime.UtcNow);
    }

    public MachineWatchInterface.LogEntry RecordSerialForMaterialID(EventLogMaterial mat, string serial)
    {
      return RecordSerialForMaterialID(mat, serial, DateTime.UtcNow);
    }

    public MachineWatchInterface.LogEntry RecordSerialForMaterialID(EventLogMaterial mat, string serial, DateTime endTimeUTC)
    {
      var log = new NewEventLogEntry()
      {
        Material = new[] { mat },
        Pallet = "",
        LogType = MachineWatchInterface.LogType.PartMark,
        LocationName = "Mark",
        LocationNum = 1,
        Program = "MARK",
        StartOfCycle = false,
        EndTimeUTC = endTimeUTC,
        Result = serial,
        EndOfRoute = false
      };
      return AddEntryInTransaction(trans =>
      {
        RecordSerialForMaterialID(trans, mat.MaterialID, serial);
        return AddLogEntry(trans, log, null, null);
      });
    }

    // For backwards compatibility
    public MachineWatchInterface.LogEntry RecordWorkorderForMaterialID(long materialID, int proc, string workorder)
    {
      var mat = new EventLogMaterial() { MaterialID = materialID, Process = proc, Face = "" };
      return RecordWorkorderForMaterialID(mat, workorder, DateTime.UtcNow);
    }

    public MachineWatchInterface.LogEntry RecordWorkorderForMaterialID(EventLogMaterial mat, string workorder)
    {
      return RecordWorkorderForMaterialID(mat, workorder, DateTime.UtcNow);
    }

    public MachineWatchInterface.LogEntry RecordWorkorderForMaterialID(EventLogMaterial mat, string workorder, DateTime recordUtc)
    {
      var log = new NewEventLogEntry()
      {
        Material = new[] { mat },
        Pallet = "",
        LogType = MachineWatchInterface.LogType.OrderAssignment,
        LocationName = "Order",
        LocationNum = 1,
        Program = "",
        StartOfCycle = false,
        EndTimeUTC = recordUtc,
        Result = workorder,
        EndOfRoute = false
      };
      return AddEntryInTransaction(trans =>
      {
        RecordWorkorderForMaterialID(trans, mat.MaterialID, workorder);
        return AddLogEntry(trans, log, null, null);
      });
    }

    public MachineWatchInterface.LogEntry RecordInspectionCompleted(
        long materialID,
        int process,
        int inspectionLocNum,
        string inspectionType,
        bool success,
        IDictionary<string, string> extraData,
        TimeSpan elapsed,
        TimeSpan active)
    {
      var mat = new EventLogMaterial() { MaterialID = materialID, Process = process, Face = "" };
      return RecordInspectionCompleted(mat, inspectionLocNum, inspectionType, success, extraData, elapsed, active, DateTime.UtcNow);
    }

    public MachineWatchInterface.LogEntry RecordInspectionCompleted(
        EventLogMaterial mat,
        int inspectionLocNum,
        string inspectionType,
        bool success,
        IDictionary<string, string> extraData,
        TimeSpan elapsed,
        TimeSpan active)
    {
      return RecordInspectionCompleted(mat, inspectionLocNum, inspectionType, success, extraData, elapsed, active, DateTime.UtcNow);
    }

    public MachineWatchInterface.LogEntry RecordInspectionCompleted(
        EventLogMaterial mat,
        int inspectionLocNum,
        string inspectionType,
        bool success,
        IDictionary<string, string> extraData,
        TimeSpan elapsed,
        TimeSpan active,
        DateTime inspectTimeUTC)
    {
      var log = new NewEventLogEntry()
      {
        Material = new[] { mat },
        Pallet = "",
        LogType = MachineWatchInterface.LogType.InspectionResult,
        LocationName = "Inspection",
        LocationNum = inspectionLocNum,
        Program = inspectionType,
        StartOfCycle = false,
        EndTimeUTC = inspectTimeUTC,
        Result = success.ToString(),
        EndOfRoute = false,
        ElapsedTime = elapsed,
        ActiveOperationTime = active
      };
      foreach (var x in extraData) log.ProgramDetails.Add(x.Key, x.Value);

      return AddEntryInTransaction(trans => AddLogEntry(trans, log, null, null));
    }

    public MachineWatchInterface.LogEntry RecordWashCompleted(
        long materialID,
        int process,
        int washLocNum,
        IDictionary<string, string> extraData,
        TimeSpan elapsed,
        TimeSpan active
    )
    {
      var mat = new EventLogMaterial() { MaterialID = materialID, Process = process, Face = "" };
      return RecordWashCompleted(mat, washLocNum, extraData, elapsed, active, DateTime.UtcNow);
    }

    public MachineWatchInterface.LogEntry RecordWashCompleted(
        EventLogMaterial mat,
        int washLocNum,
        IDictionary<string, string> extraData,
        TimeSpan elapsed,
        TimeSpan active
    )
    {
      return RecordWashCompleted(mat, washLocNum, extraData, elapsed, active, DateTime.UtcNow);
    }

    public MachineWatchInterface.LogEntry RecordWashCompleted(
        EventLogMaterial mat,
        int washLocNum,
        IDictionary<string, string> extraData,
        TimeSpan elapsed,
        TimeSpan active,
        DateTime completeTimeUTC)
    {
      var log = new NewEventLogEntry()
      {
        Material = new[] { mat },
        Pallet = "",
        LogType = MachineWatchInterface.LogType.Wash,
        LocationName = "Wash",
        LocationNum = washLocNum,
        Program = "",
        StartOfCycle = false,
        EndTimeUTC = completeTimeUTC,
        Result = "",
        EndOfRoute = false,
        ElapsedTime = elapsed,
        ActiveOperationTime = active
      };
      foreach (var x in extraData) log.ProgramDetails.Add(x.Key, x.Value);
      return AddEntryInTransaction(trans => AddLogEntry(trans, log, null, null));
    }

    public MachineWatchInterface.LogEntry RecordFinalizedWorkorder(string workorder)
    {
      return RecordFinalizedWorkorder(workorder, DateTime.UtcNow);

    }
    public MachineWatchInterface.LogEntry RecordFinalizedWorkorder(string workorder, DateTime finalizedUTC)
    {
      var log = new NewEventLogEntry()
      {
        Material = new EventLogMaterial[] { },
        Pallet = "",
        LogType = MachineWatchInterface.LogType.FinalizeWorkorder,
        LocationName = "FinalizeWorkorder",
        LocationNum = 1,
        Program = "",
        StartOfCycle = false,
        EndTimeUTC = finalizedUTC,
        Result = workorder,
        EndOfRoute = false
      };
      return AddEntryInTransaction(trans => AddLogEntry(trans, log, null, null));
    }

    public IEnumerable<MachineWatchInterface.LogEntry> RecordAddMaterialToQueue(
        EventLogMaterial mat, string queue, int position, DateTime? timeUTC = null)
    {
      return AddEntryInTransaction(trans =>
          AddToQueue(trans, mat, queue, position, timeUTC ?? DateTime.UtcNow)
      );
    }

    public IEnumerable<MachineWatchInterface.LogEntry> RecordAddMaterialToQueue(
        long matID, int process, string queue, int position, DateTime? timeUTC = null)
    {
      return AddEntryInTransaction(trans =>
          AddToQueue(trans, matID, process, queue, position, timeUTC ?? DateTime.UtcNow)
      );
    }


    public IEnumerable<MachineWatchInterface.LogEntry> RecordRemoveMaterialFromAllQueues(
        EventLogMaterial mat, DateTime? timeUTC = null)
    {
      return AddEntryInTransaction(trans =>
          RemoveFromAllQueues(trans, mat, timeUTC ?? DateTime.UtcNow)
      );
    }

    public IEnumerable<MachineWatchInterface.LogEntry> RecordRemoveMaterialFromAllQueues(
        long matID, DateTime? timeUTC = null)
    {
      return AddEntryInTransaction(trans =>
          RemoveFromAllQueues(trans, matID, timeUTC ?? DateTime.UtcNow)
      );
    }

    public MachineWatchInterface.LogEntry RecordGeneralMessage(
        EventLogMaterial mat, string program, string result, string pallet = "", DateTime? timeUTC = null, string foreignId = null,
        string originalMessage = null,
        IDictionary<string, string> extraData = null
        )
    {
      var log = new NewEventLogEntry()
      {
        Material = mat != null ? new[] { mat } : new EventLogMaterial[] { },
        Pallet = pallet,
        LogType = MachineWatchInterface.LogType.GeneralMessage,
        LocationName = "Message",
        LocationNum = 1,
        Program = program,
        StartOfCycle = false,
        EndTimeUTC = timeUTC ?? DateTime.UtcNow,
        Result = result,
        EndOfRoute = false
      };
      if (extraData != null)
      {
        foreach (var x in extraData) log.ProgramDetails.Add(x.Key, x.Value);
      }
      return AddEntryInTransaction(trans => AddLogEntry(trans, log, foreignId, originalMessage));
    }

    public MachineWatchInterface.LogEntry RecordOperatorNotes(long materialId, int process, string notes, string operatorName)
    {
      return RecordOperatorNotes(materialId, process, notes, operatorName, null);
    }
    public MachineWatchInterface.LogEntry RecordOperatorNotes(long materialId, int process, string notes, string operatorName, DateTime? timeUtc)
    {
      var extra = new Dictionary<string, string>();
      extra["note"] = notes;
      if (!string.IsNullOrEmpty(operatorName))
      {
        extra["operator"] = operatorName;
      }
      return RecordGeneralMessage(
        mat: new EventLogMaterial() { MaterialID = materialId, Process = process, Face = "" },
        program: "OperatorNotes",
        result: "Operator Notes",
        timeUTC: timeUtc,
        extraData: extra
      );
    }
    #endregion

    #region Material IDs
    public long AllocateMaterialID(string unique, string part, int numProc)
    {
      lock (_lock)
      {
        using (var cmd = _connection.CreateCommand())
        {
          var trans = _connection.BeginTransaction();
          cmd.Transaction = trans;
          try
          {
            cmd.CommandText = "INSERT INTO matdetails(UniqueStr, PartName, NumProcesses) VALUES ($uniq,$part,$numproc)";
            cmd.Parameters.Add("uniq", SqliteType.Text).Value = unique;
            cmd.Parameters.Add("part", SqliteType.Text).Value = part;
            cmd.Parameters.Add("numproc", SqliteType.Integer).Value = numProc;
            cmd.ExecuteNonQuery();
            cmd.CommandText = "SELECT last_insert_rowid()";
            cmd.Parameters.Clear();
            var matID = (long)cmd.ExecuteScalar();
            trans.Commit();
            return matID;
          }
          catch
          {
            trans.Rollback();
            throw;
          }
        }
      }
    }

    public long AllocateMaterialIDForCasting(string casting)
    {
      lock (_lock)
      {
        using (var cmd = _connection.CreateCommand())
        {
          var trans = _connection.BeginTransaction();
          cmd.Transaction = trans;
          try
          {
            cmd.CommandText = "INSERT INTO matdetails(PartName, NumProcesses) VALUES ($casting,1)";
            cmd.Parameters.Add("casting", SqliteType.Text).Value = casting;
            cmd.ExecuteNonQuery();
            cmd.CommandText = "SELECT last_insert_rowid()";
            cmd.Parameters.Clear();
            var matID = (long)cmd.ExecuteScalar();
            trans.Commit();
            return matID;
          }
          catch
          {
            trans.Rollback();
            throw;
          }
        }
      }
    }

    public void SetDetailsForMaterialID(long matID, string unique, string part, int? numProc)
    {
      lock (_lock)
      {
        using (var cmd = _connection.CreateCommand())
        {
          cmd.CommandText = "UPDATE matdetails SET UniqueStr = coalesce($uniq, UniqueStr), PartName = coalesce($part, PartName), NumProcesses = coalesce($numproc, NumProcesses) WHERE MaterialID = $mat";
          cmd.Parameters.Add("uniq", SqliteType.Text).Value = unique == null ? DBNull.Value : (object)unique;
          cmd.Parameters.Add("part", SqliteType.Text).Value = part == null ? DBNull.Value : (object)part;
          cmd.Parameters.Add("numproc", SqliteType.Integer).Value = numProc == null ? DBNull.Value : (object)numProc;
          cmd.Parameters.Add("mat", SqliteType.Integer).Value = matID;
          cmd.ExecuteNonQuery();
        }
      }
    }

    public void RecordPathForProcess(long matID, int process, int path)
    {
      lock (_lock)
      {
        using (var cmd = _connection.CreateCommand())
        {
          cmd.CommandText = "INSERT OR REPLACE INTO mat_path_details(MaterialID, Process, Path) VALUES ($mid, $proc, $path)";
          cmd.Parameters.Add("mid", SqliteType.Integer).Value = matID;
          cmd.Parameters.Add("proc", SqliteType.Integer).Value = process;
          cmd.Parameters.Add("path", SqliteType.Integer).Value = path;
          cmd.ExecuteNonQuery();
        }
      }
    }

    public void CreateMaterialID(long matID, string unique, string part, int numProc)
    {
      lock (_lock)
      {
        using (var cmd = _connection.CreateCommand())
        {
          cmd.CommandText = "INSERT INTO matdetails(MaterialID, UniqueStr, PartName, NumProcesses) VALUES ($mid, $uniq, $part, $numproc)";
          cmd.Parameters.Add("mid", SqliteType.Integer).Value = matID;
          cmd.Parameters.Add("uniq", SqliteType.Text).Value = unique;
          cmd.Parameters.Add("part", SqliteType.Text).Value = part;
          cmd.Parameters.Add("numproc", SqliteType.Integer).Value = numProc;
          cmd.ExecuteNonQuery();
        }
      }
    }

    public MachineWatchInterface.MaterialDetails GetMaterialDetails(long matID)
    {
      lock (_lock)
      {
        var trans = _connection.BeginTransaction();
        try
        {
          var ret = GetMaterialDetails(matID, trans);
          trans.Commit();
          return ret;
        }
        catch
        {
          trans.Rollback();
          throw;
        }
      }
    }
    private MachineWatchInterface.MaterialDetails GetMaterialDetails(long matID, IDbTransaction trans)
    {
      using (var cmd = _connection.CreateCommand())
      {
        ((IDbCommand)cmd).Transaction = trans;
        cmd.CommandText = "SELECT UniqueStr, PartName, NumProcesses, Workorder, Serial FROM matdetails WHERE MaterialID = $mat";
        cmd.Parameters.Add("mat", SqliteType.Integer).Value = matID;

        MachineWatchInterface.MaterialDetails ret = null;
        using (var reader = cmd.ExecuteReader())
        {
          if (reader.Read())
          {
            ret = new MachineWatchInterface.MaterialDetails() { MaterialID = matID };
            if (!reader.IsDBNull(0)) ret.JobUnique = reader.GetString(0);
            if (!reader.IsDBNull(1)) ret.PartName = reader.GetString(1);
            if (!reader.IsDBNull(2)) ret.NumProcesses = reader.GetInt32(2);
            if (!reader.IsDBNull(3)) ret.Workorder = reader.GetString(3);
            if (!reader.IsDBNull(4)) ret.Serial = reader.GetString(4);
          }
        }

        if (ret != null)
        {
          ret.Paths = new Dictionary<int, int>();
          cmd.CommandText = "SELECT Process, Path FROM mat_path_details WHERE MaterialID = $mat";
          using (var reader = cmd.ExecuteReader())
          {
            while (reader.Read())
            {
              var proc = reader.GetInt32(0);
              var path = reader.GetInt32(1);
              ret.Paths[proc] = path;
            }
          }
        }

        return ret;
      }
    }

    public IEnumerable<MachineWatchInterface.MaterialDetails> GetMaterialForWorkorder(string workorder)
    {
      using (var trans = _connection.BeginTransaction())
      using (var cmd = _connection.CreateCommand())
      using (var pathCmd = _connection.CreateCommand())
      {
        cmd.Transaction = trans;
        cmd.CommandText = "SELECT MaterialID, UniqueStr, PartName, NumProcesses, Serial FROM matdetails WHERE Workorder IS NOT NULL AND Workorder = $work";
        cmd.Parameters.Add("work", SqliteType.Text).Value = workorder;

        var ret = new List<MachineWatchInterface.MaterialDetails>();
        using (var reader = cmd.ExecuteReader())
        {
          while (reader.Read())
          {
            var mat = new MachineWatchInterface.MaterialDetails() { MaterialID = reader.GetInt64(0), Workorder = workorder };
            if (!reader.IsDBNull(0)) mat.JobUnique = reader.GetString(1);
            if (!reader.IsDBNull(1)) mat.PartName = reader.GetString(2);
            if (!reader.IsDBNull(2)) mat.NumProcesses = reader.GetInt32(3);
            if (!reader.IsDBNull(4)) mat.Serial = reader.GetString(4);
            ret.Add(mat);
          }
        }

        pathCmd.CommandText = "SELECT Process, Path FROM mat_path_details WHERE MaterialID = $mat";
        pathCmd.Transaction = trans;
        var param = pathCmd.Parameters.Add("mat", SqliteType.Integer);
        foreach (var mat in ret)
        {
          mat.Paths = new Dictionary<int, int>();
          param.Value = mat.MaterialID;
          using (var reader = pathCmd.ExecuteReader())
          {
            while (reader.Read())
            {
              var proc = reader.GetInt32(0);
              var path = reader.GetInt32(1);
              mat.Paths[proc] = path;
            }
          }
        }

        trans.Commit();
        return ret;
      }
    }

    private void RecordSerialForMaterialID(IDbTransaction trans, long matID, string serial)
    {
      using (var cmd = _connection.CreateCommand())
      {
        ((IDbCommand)cmd).Transaction = trans;
        cmd.CommandText = "UPDATE matdetails SET Serial = $ser WHERE MaterialID = $mat";
        if (string.IsNullOrEmpty(serial))
          cmd.Parameters.Add("ser", SqliteType.Text).Value = DBNull.Value;
        else
          cmd.Parameters.Add("ser", SqliteType.Text).Value = serial;
        cmd.Parameters.Add("mat", SqliteType.Integer).Value = matID;
        cmd.ExecuteNonQuery();
      }
    }

    private void RecordWorkorderForMaterialID(IDbTransaction trans, long matID, string workorder)
    {
      using (var cmd = _connection.CreateCommand())
      {
        ((IDbCommand)cmd).Transaction = trans;
        cmd.CommandText = "UPDATE matdetails SET Workorder = $work WHERE MaterialID = $mat";
        if (string.IsNullOrEmpty(workorder))
          cmd.Parameters.Add("work", SqliteType.Text).Value = DBNull.Value;
        else
          cmd.Parameters.Add("work", SqliteType.Text).Value = workorder;
        cmd.Parameters.Add("mat", SqliteType.Integer).Value = matID;
        cmd.ExecuteNonQuery();
      }

    }
    #endregion

    #region Queues

    private IEnumerable<MachineWatchInterface.LogEntry> AddToQueue(IDbTransaction trans, long matId, int process, string queue, int position, DateTime timeUTC)
    {
      var mat = new EventLogMaterial()
      {
        MaterialID = matId,
        Process = process,
        Face = ""
      };

      return AddToQueue(trans, mat, queue, position, timeUTC);
    }

    private IEnumerable<MachineWatchInterface.LogEntry> AddToQueue(IDbTransaction trans, EventLogMaterial mat, string queue, int position, DateTime timeUTC)
    {
      var ret = new List<MachineWatchInterface.LogEntry>();

      ret.AddRange(RemoveFromAllQueues(trans, mat, timeUTC));

      using (var cmd = _connection.CreateCommand())
      {
        ((IDbCommand)cmd).Transaction = trans;

        if (position >= 0)
        {
          cmd.CommandText = "UPDATE queues SET Position = Position + 1 " +
                              " WHERE Queue = $q AND Position >= $p";
          cmd.Parameters.Add("q", SqliteType.Text).Value = queue;
          cmd.Parameters.Add("p", SqliteType.Integer).Value = position;
          cmd.ExecuteNonQuery();

          cmd.CommandText =
              "INSERT INTO queues(MaterialID, Queue, Position) " +
              " VALUES ($m, $q, (SELECT MIN(IFNULL(MAX(Position) + 1, 0), $p) FROM queues WHERE Queue = $q))";
          cmd.Parameters.Add("m", SqliteType.Integer).Value = mat.MaterialID;
          cmd.ExecuteNonQuery();
        }
        else
        {
          cmd.CommandText =
              "INSERT INTO queues(MaterialID, Queue, Position) " +
              " VALUES ($m, $q, (SELECT IFNULL(MAX(Position) + 1, 0) FROM queues WHERE Queue = $q))";
          cmd.Parameters.Add("m", SqliteType.Integer).Value = mat.MaterialID;
          cmd.Parameters.Add("q", SqliteType.Text).Value = queue;
          cmd.ExecuteNonQuery();
        }
      }

      int resultingPosition;
      using (var cmd = _connection.CreateCommand())
      {
        cmd.CommandText = "SELECT Position FROM queues WHERE Queue = $q AND MaterialID = $m";
        cmd.Parameters.Add("m", SqliteType.Integer).Value = mat.MaterialID;
        cmd.Parameters.Add("q", SqliteType.Text).Value = queue;
        resultingPosition = Convert.ToInt32(cmd.ExecuteScalar());
      }

      var log = new NewEventLogEntry()
      {
        Material = new[] { mat },
        Pallet = "",
        LogType = MachineWatchInterface.LogType.AddToQueue,
        LocationName = queue,
        LocationNum = resultingPosition,
        Program = "",
        StartOfCycle = false,
        EndTimeUTC = timeUTC,
        Result = "",
        EndOfRoute = false
      };

      ret.Add(AddLogEntry(trans, log, null, null));


      return ret;
    }

    private IEnumerable<MachineWatchInterface.LogEntry> RemoveFromAllQueues(IDbTransaction trans, long matID, DateTime timeUTC)
    {
      var mat = new EventLogMaterial()
      {
        MaterialID = matID,
        Process = 1,
        Face = ""
      };

      return RemoveFromAllQueues(trans, mat, timeUTC);
    }

    private IEnumerable<MachineWatchInterface.LogEntry> RemoveFromAllQueues(IDbTransaction trans, EventLogMaterial mat, DateTime timeUTC)
    {
      using (var findCmd = _connection.CreateCommand())
      using (var updatePosCmd = _connection.CreateCommand())
      using (var deleteCmd = _connection.CreateCommand())
      {
        ((IDbCommand)findCmd).Transaction = trans;
        findCmd.CommandText = "SELECT Queue, Position FROM queues WHERE MaterialID = $mid";
        findCmd.Parameters.Add("mid", SqliteType.Integer).Value = mat.MaterialID;

        ((IDbCommand)updatePosCmd).Transaction = trans;
        updatePosCmd.CommandText =
            "UPDATE queues SET Position = Position - 1 " +
            " WHERE Queue = $q AND Position > $pos";
        updatePosCmd.Parameters.Add("q", SqliteType.Text);
        updatePosCmd.Parameters.Add("pos", SqliteType.Integer);

        ((IDbCommand)deleteCmd).Transaction = trans;
        deleteCmd.CommandText = "DELETE FROM queues WHERE MaterialID = $mid";
        deleteCmd.Parameters.Add("mid", SqliteType.Integer).Value = mat.MaterialID;

        var logs = new List<MachineWatchInterface.LogEntry>();

        using (var reader = findCmd.ExecuteReader())
        {
          while (reader.Read())
          {
            var queue = reader.GetString(0);
            var pos = reader.GetInt32(1);

            var log = new NewEventLogEntry()
            {
              Material = new[] { mat },
              Pallet = "",
              LogType = MachineWatchInterface.LogType.RemoveFromQueue,
              LocationName = queue,
              LocationNum = pos,
              Program = "",
              StartOfCycle = false,
              EndTimeUTC = timeUTC,
              Result = "",
              EndOfRoute = false
            };

            logs.Add(AddLogEntry(trans, log, null, null));

            updatePosCmd.Parameters[0].Value = queue;
            updatePosCmd.Parameters[1].Value = pos;
            updatePosCmd.ExecuteNonQuery();
          }
        }

        deleteCmd.ExecuteNonQuery();

        return logs;
      }
    }

    /// Find parts without an assigned unique in the queue, and assign them to the given unique
    public IReadOnlyList<long> AllocateCastingsInQueue(string queue, string casting, string unique, string part, int proc1Path, int numProcesses, int count)
    {
      lock (_lock)
      {
        var trans = _connection.BeginTransaction();
        var matIds = new List<long>();
        try
        {
          using (var cmd = _connection.CreateCommand())
          {
            cmd.Transaction = trans;

            cmd.CommandText = "SELECT queues.MaterialID FROM queues " +
                " INNER JOIN matdetails ON queues.MaterialID = matdetails.MaterialID " +
                " WHERE Queue = $q AND matdetails.PartName = $c AND matdetails.UniqueStr IS NULL " +
                " ORDER BY Position ASC" +
                " LIMIT $cnt ";
            cmd.Parameters.Add("q", SqliteType.Text).Value = queue;
            cmd.Parameters.Add("c", SqliteType.Text).Value = casting;
            cmd.Parameters.Add("cnt", SqliteType.Integer).Value = count;
            using (var reader = cmd.ExecuteReader())
            {
              while (reader.Read()) matIds.Add(reader.GetInt64(0));
            }

            if (matIds.Count != count)
            {
              trans.Rollback();
              return new List<long>();
            }

            cmd.CommandText = "UPDATE matdetails SET UniqueStr = $uniq, PartName = $p, NumProcesses = $numproc WHERE MaterialID = $mid";
            cmd.Parameters.Clear();
            cmd.Parameters.Add("uniq", SqliteType.Text).Value = unique;
            cmd.Parameters.Add("p", SqliteType.Text).Value = part;
            cmd.Parameters.Add("numproc", SqliteType.Integer).Value = numProcesses;
            cmd.Parameters.Add("mid", SqliteType.Integer);

            foreach (var matId in matIds)
            {
              cmd.Parameters[3].Value = matId;
              cmd.ExecuteNonQuery();
            }

            cmd.CommandText = "INSERT OR REPLACE INTO mat_path_details(MaterialID, Process, Path) VALUES ($mid, 1, $path)";
            cmd.Parameters.Clear();
            cmd.Parameters.Add("mid", SqliteType.Integer);
            cmd.Parameters.Add("path", SqliteType.Integer).Value = proc1Path;
            foreach (var matId in matIds)
            {
              cmd.Parameters[0].Value = matId;
              cmd.ExecuteNonQuery();
            }
          }
          trans.Commit();
          return matIds;
        }
        catch
        {
          trans.Rollback();
          throw;
        }
      }
    }

    public void MarkCastingsAsUnallocated(IEnumerable<long> matIds, string casting)
    {
      lock (_lock)
      {
        var trans = _connection.BeginTransaction();
        try
        {
          using (var cmd = _connection.CreateCommand())
          {
            cmd.Transaction = trans;

            cmd.CommandText = "UPDATE matdetails SET UniqueStr = NULL, PartName = $c WHERE MaterialID = $mid";
            cmd.Parameters.Clear();
            cmd.Parameters.Add("mid", SqliteType.Integer);
            cmd.Parameters.Add("c", SqliteType.Text).Value = casting;

            foreach (var matId in matIds)
            {
              cmd.Parameters[0].Value = matId;
              cmd.ExecuteNonQuery();
            }

            cmd.CommandText = "DELETE FROM mat_path_details WHERE MaterialID = $mid";
            cmd.Parameters.Clear();
            cmd.Parameters.Add("mid", SqliteType.Integer);

            foreach (var matId in matIds)
            {
              cmd.Parameters[0].Value = matId;
              cmd.ExecuteNonQuery();
            }
          }
          trans.Commit();
        }
        catch
        {
          trans.Rollback();
          throw;
        }
      }

    }

    public struct QueuedMaterial
    {
      public long MaterialID { get; set; }
      public string Queue { get; set; }
      public int Position { get; set; }
      public string Unique { get; set; }
      public string PartNameOrCasting { get; set; }
      public int NumProcesses { get; set; }
    }

    public IEnumerable<QueuedMaterial> GetMaterialInQueue(string queue)
    {
      lock (_lock)
      {
        var trans = _connection.BeginTransaction();
        var ret = new List<QueuedMaterial>();
        try
        {
          using (var cmd = _connection.CreateCommand())
          {
            cmd.Transaction = trans;
            cmd.CommandText = "SELECT queues.MaterialID, Position, UniqueStr, PartName, NumProcesses " +
              " FROM queues " +
              " LEFT OUTER JOIN matdetails ON queues.MaterialID = matdetails.MaterialID " +
              " WHERE Queue = $q " +
              " ORDER BY Position";
            cmd.Parameters.Add("q", SqliteType.Text).Value = queue;
            using (var reader = cmd.ExecuteReader())
            {
              while (reader.Read())
              {
                ret.Add(new QueuedMaterial()
                {
                  MaterialID = reader.GetInt64(0),
                  Queue = queue,
                  Position = reader.GetInt32(1),
                  Unique = reader.IsDBNull(2) ? "" : reader.GetString(2),
                  PartNameOrCasting = reader.IsDBNull(3) ? "" : reader.GetString(3),
                  NumProcesses = reader.IsDBNull(4) ? 1 : reader.GetInt32(4),
                });
              }
            }
            trans.Commit();
          }
          return ret;
        }
        catch
        {
          trans.Rollback();
          throw;
        }
      }
    }

    public IEnumerable<QueuedMaterial> GetMaterialInAllQueues()
    {
      lock (_lock)
      {
        var trans = _connection.BeginTransaction();
        var ret = new List<QueuedMaterial>();
        try
        {
          using (var cmd = _connection.CreateCommand())
          {
            cmd.Transaction = trans;
            cmd.CommandText = "SELECT queues.MaterialID, Queue, Position, UniqueStr, PartName, NumProcesses " +
              " FROM queues " +
              " LEFT OUTER JOIN matdetails ON queues.MaterialID = matdetails.MaterialID " +
              " ORDER BY Queue, Position";
            using (var reader = cmd.ExecuteReader())
            {
              while (reader.Read())
              {
                ret.Add(new QueuedMaterial()
                {
                  MaterialID = reader.GetInt64(0),
                  Queue = reader.GetString(1),
                  Position = reader.GetInt32(2),
                  Unique = reader.IsDBNull(3) ? "" : reader.GetString(3),
                  PartNameOrCasting = reader.IsDBNull(4) ? "" : reader.GetString(4),
                  NumProcesses = reader.IsDBNull(5) ? 1 : reader.GetInt32(5),
                });
              }
            }
            trans.Commit();
            return ret;
          }
        }
        catch
        {
          trans.Rollback();
          throw;
        }
      }
    }
    #endregion

    #region Pending Loads

    public void AddPendingLoad(string pal, string key, int load, TimeSpan elapsed, TimeSpan active, string foreignID)
    {
      lock (_lock)
      {
        var trans = _connection.BeginTransaction();

        try
        {
          using (var cmd = _connection.CreateCommand())
          {
            cmd.Transaction = trans;

            cmd.CommandText = "INSERT INTO pendingloads(Pallet, Key, LoadStation, Elapsed, ActiveTime, ForeignID)" +
                "VALUES ($pal,$key,$load,$elapsed,$active,$foreign)";

            cmd.Parameters.Add("pal", SqliteType.Text).Value = pal;
            cmd.Parameters.Add("key", SqliteType.Text).Value = key;
            cmd.Parameters.Add("load", SqliteType.Integer).Value = load;
            cmd.Parameters.Add("elapsed", SqliteType.Integer).Value = elapsed.Ticks;
            cmd.Parameters.Add("active", SqliteType.Integer).Value = active.Ticks;
            if (string.IsNullOrEmpty(foreignID))
              cmd.Parameters.Add("foreign", SqliteType.Text).Value = DBNull.Value;
            else
              cmd.Parameters.Add("foreign", SqliteType.Text).Value = foreignID;

            cmd.ExecuteNonQuery();

            trans.Commit();
          }
        }
        catch
        {
          trans.Rollback();
          throw;
        }
      }
    }

    public struct PendingLoad
    {
      public string Pallet;
      public string Key;
      public int LoadStation;
      public TimeSpan Elapsed;
      public TimeSpan ActiveOperationTime;
      public string ForeignID;
    }

    public List<PendingLoad> PendingLoads(string pallet)
    {
      lock (_lock)
      {
        var ret = new List<PendingLoad>();

        var trans = _connection.BeginTransaction();
        try
        {
          using (var cmd = _connection.CreateCommand())
          {
            cmd.Transaction = trans;

            cmd.CommandText = "SELECT Key, LoadStation, Elapsed, ActiveTime, ForeignID FROM pendingloads WHERE Pallet = $pal";
            cmd.Parameters.Add("pal", SqliteType.Text).Value = pallet;

            using (var reader = cmd.ExecuteReader())
            {
              while (reader.Read())
              {
                var p = default(PendingLoad);
                p.Pallet = pallet;
                p.Key = reader.GetString(0);
                p.LoadStation = reader.GetInt32(1);
                p.Elapsed = new TimeSpan(reader.GetInt64(2));
                if (!reader.IsDBNull(3))
                  p.ActiveOperationTime = TimeSpan.FromTicks(reader.GetInt64(3));
                if (reader.IsDBNull(4))
                  p.ForeignID = null;
                else
                  p.ForeignID = reader.GetString(4);
                ret.Add(p);
              }
            }

            trans.Commit();
          }
        }
        catch
        {
          trans.Rollback();
          throw;
        }

        return ret;
      }
    }

    public List<PendingLoad> AllPendingLoads()
    {
      lock (_lock)
      {
        var ret = new List<PendingLoad>();

        var trans = _connection.BeginTransaction();
        try
        {
          using (var cmd = _connection.CreateCommand())
          {
            cmd.Transaction = trans;

            cmd.CommandText = "SELECT Key, LoadStation, Elapsed, ActiveTime, ForeignID, Pallet FROM pendingloads";

            using (var reader = cmd.ExecuteReader())
            {
              while (reader.Read())
              {
                var p = default(PendingLoad);
                p.Key = reader.GetString(0);
                p.LoadStation = reader.GetInt32(1);
                p.Elapsed = new TimeSpan(reader.GetInt64(2));
                if (!reader.IsDBNull(3))
                  p.ActiveOperationTime = TimeSpan.FromTicks(reader.GetInt64(3));
                if (reader.IsDBNull(4))
                  p.ForeignID = null;
                else
                  p.ForeignID = reader.GetString(4);
                p.Pallet = reader.GetString(5);
                ret.Add(p);
              }
            }

            trans.Commit();
          }
        }
        catch
        {
          trans.Rollback();
          throw;
        }

        return ret;
      }
    }

    public void CompletePalletCycle(string pal, DateTime timeUTC, string foreignID)
    {
      CompletePalletCycle(pal, timeUTC, foreignID, null, generateSerials: false);
    }

    public void CompletePalletCycle(string pal, DateTime timeUTC, string foreignID,
                                    IDictionary<string, IEnumerable<EventLogMaterial>> mat, bool generateSerials)
    {
      lock (_lock)
      {
        var trans = _connection.BeginTransaction();

        var newEvts = new List<BlackMaple.MachineWatchInterface.LogEntry>();
        try
        {

          using (var lastTimeCmd = _connection.CreateCommand())
          {
            lastTimeCmd.CommandText = "SELECT TimeUTC FROM stations where Pallet = $pal AND Result = 'PalletCycle' " +
                                    "ORDER BY Counter DESC LIMIT 1";
            lastTimeCmd.Parameters.Add("pal", SqliteType.Text).Value = pal;

            var elapsedTime = TimeSpan.Zero;
            var lastCycleTime = lastTimeCmd.ExecuteScalar();
            if (lastCycleTime != null && lastCycleTime != DBNull.Value)
              elapsedTime = timeUTC.Subtract(new DateTime((long)lastCycleTime, DateTimeKind.Utc));

            if (lastCycleTime == null || lastCycleTime == DBNull.Value || elapsedTime != TimeSpan.Zero)
            {
              newEvts.Add(AddLogEntry(trans, new NewEventLogEntry()
              {
                Material = new EventLogMaterial[] { },
                Pallet = pal,
                LogType = BlackMaple.MachineWatchInterface.LogType.PalletCycle,
                LocationName = "Pallet Cycle",
                LocationNum = 1,
                Program = "",
                StartOfCycle = false,
                EndTimeUTC = timeUTC,
                Result = "PalletCycle",
                EndOfRoute = false,
                ElapsedTime = elapsedTime,
                ActiveOperationTime = TimeSpan.Zero
              }, foreignID, null));
            }

            if (mat == null)
            {
              trans.Commit();
              foreach (var e in newEvts)
                NewLogEntry?.Invoke(e, foreignID);
              return;
            }

            // Copy over pending loads
            using (var loadPending = _connection.CreateCommand())
            {
              loadPending.Transaction = trans;
              loadPending.CommandText = "SELECT Key, LoadStation, Elapsed, ActiveTime, ForeignID FROM pendingloads WHERE Pallet = $pal";
              loadPending.Parameters.Add("pal", SqliteType.Text).Value = pal;

              using (var reader = loadPending.ExecuteReader())
              {
                while (reader.Read())
                {
                  var key = reader.GetString(0);
                  if (mat.ContainsKey(key))
                  {
                    if (generateSerials && _settings.SerialType == SerialType.AssignOneSerialPerCycle)
                    {

                      // find a material id to use to create the serial
                      long matID = -1;
                      foreach (var m in mat[key])
                      {
                        if (m.MaterialID >= 0)
                        {
                          matID = m.MaterialID;
                          break;
                        }
                      }
                      if (matID >= 0)
                      {
                        using (var checkConn = _connection.CreateCommand())
                        {
                          checkConn.Transaction = trans;
                          checkConn.CommandText = "SELECT Serial FROM matdetails WHERE MaterialID = $mid LIMIT 1";
                          checkConn.Parameters.Add("mid", SqliteType.Integer).Value = matID;
                          var existingSerial = checkConn.ExecuteScalar();
                          if (existingSerial != null
                              && existingSerial != DBNull.Value
                              && !string.IsNullOrEmpty(existingSerial.ToString())
                             )
                          {
                            //already has an assigned serial, skip assignment
                            matID = -1;

                          }
                        }
                      }
                      if (matID >= 0)
                      {
                        var serial = _settings.ConvertMaterialIDToSerial(matID);
                        serial = serial.Substring(0, Math.Min(_settings.SerialLength, serial.Length));
                        serial = serial.PadLeft(_settings.SerialLength, '0');
                        // add the serial
                        foreach (var m in mat[key])
                        {
                          if (m.MaterialID >= 0)
                            RecordSerialForMaterialID(trans, m.MaterialID, serial);
                        }
                        newEvts.Add(AddLogEntry(trans, new NewEventLogEntry()
                        {
                          Material = mat[key],
                          Pallet = "",
                          LogType = MachineWatchInterface.LogType.PartMark,
                          LocationName = "Mark",
                          LocationNum = 1,
                          Program = "MARK",
                          StartOfCycle = false,
                          EndTimeUTC = timeUTC.AddSeconds(2),
                          Result = serial,
                          EndOfRoute = false
                        }, null, null));
                      }

                    }
                    else if (generateSerials && _settings.SerialType == SerialType.AssignOneSerialPerMaterial)
                    {
                      using (var checkConn = _connection.CreateCommand())
                      {
                        checkConn.Transaction = trans;
                        checkConn.CommandText = "SELECT Serial FROM matdetails WHERE MaterialID = $mid LIMIT 1";
                        checkConn.Parameters.Add("mid", SqliteType.Integer);
                        foreach (var m in mat[key])
                        {
                          checkConn.Parameters[0].Value = m.MaterialID;
                          var existingSerial = checkConn.ExecuteScalar();
                          if (existingSerial != null
                              && existingSerial != DBNull.Value
                              && !string.IsNullOrEmpty(existingSerial.ToString())
                              )
                          {
                            //already has an assigned serial, skip assignment
                            continue;
                          }

                          var serial = _settings.ConvertMaterialIDToSerial(m.MaterialID);
                          serial = serial.Substring(0, Math.Min(_settings.SerialLength, serial.Length));
                          serial = serial.PadLeft(_settings.SerialLength, '0');
                          if (m.MaterialID < 0) continue;
                          RecordSerialForMaterialID(trans, m.MaterialID, serial);
                          newEvts.Add(AddLogEntry(trans, new NewEventLogEntry()
                          {
                            Material = new[] { m },
                            Pallet = "",
                            LogType = MachineWatchInterface.LogType.PartMark,
                            LocationName = "Mark",
                            LocationNum = 1,
                            Program = "MARK",
                            StartOfCycle = false,
                            EndTimeUTC = timeUTC.AddSeconds(2),
                            Result = serial,
                            EndOfRoute = false
                          }, null, null));
                        }
                      }
                    }
                    newEvts.Add(AddLogEntry(trans, new NewEventLogEntry()
                    {
                      Material = mat[key],
                      Pallet = pal,
                      LogType = BlackMaple.MachineWatchInterface.LogType.LoadUnloadCycle,
                      LocationName = "L/U",
                      LocationNum = reader.GetInt32(1),
                      Program = "LOAD",
                      StartOfCycle = false,
                      EndTimeUTC = timeUTC.AddSeconds(1),
                      Result = "LOAD",
                      EndOfRoute = false,
                      ElapsedTime = TimeSpan.FromTicks(reader.GetInt64(2)),
                      ActiveOperationTime = reader.IsDBNull(3) ? TimeSpan.Zero : TimeSpan.FromTicks(reader.GetInt64(3))
                    },
                    foreignID: reader.IsDBNull(4) ? null : reader.GetString(4),
                    origMessage: null));

                    foreach (var logMat in mat[key])
                    {
                      newEvts.AddRange(RemoveFromAllQueues(trans, logMat, timeUTC.AddSeconds(1)));
                    }

                  }
                }
              }
            }

            using (var delCmd = _connection.CreateCommand())
            {
              delCmd.Transaction = trans;
              delCmd.CommandText = "DELETE FROM pendingloads WHERE Pallet = $pal";
              delCmd.Parameters.Add("pal", SqliteType.Text).Value = pal;
              delCmd.ExecuteNonQuery();
            }

            trans.Commit();
          }
        }
        catch
        {
          trans.Rollback();
          throw;
        }

        foreach (var e in newEvts)
          NewLogEntry?.Invoke(e, foreignID);
      }
    }

    #endregion

    #region Inspection Counts

    private MachineWatchInterface.InspectCount QueryCount(IDbTransaction trans, string counter, int maxVal)
    {
      var cnt = new MachineWatchInterface.InspectCount();
      cnt.Counter = counter;

      using (var cmd = _connection.CreateCommand())
      {
        ((IDbCommand)cmd).Transaction = trans;
        cmd.CommandText = "SELECT Val, LastUTC FROM inspection_counters WHERE Counter = $cntr";
        cmd.Parameters.Add("cntr", SqliteType.Text).Value = counter;

        using (IDataReader reader = cmd.ExecuteReader())
        {
          if (reader.Read())
          {
            cnt.Value = reader.GetInt32(0);
            if (reader.IsDBNull(1))
              cnt.LastUTC = DateTime.MaxValue;
            else
              cnt.LastUTC = new DateTime(reader.GetInt64(1), DateTimeKind.Utc);

          }
          else
          {
            if (maxVal <= 1)
              cnt.Value = 0;
            else
              cnt.Value = _rand.Next(0, maxVal - 1);

            cnt.LastUTC = DateTime.MaxValue;
          }
        }
      }

      return cnt;
    }

    public List<MachineWatchInterface.InspectCount> LoadInspectCounts()
    {
      lock (_lock)
      {
        List<MachineWatchInterface.InspectCount> ret = new List<MachineWatchInterface.InspectCount>();

        using (var cmd = _connection.CreateCommand())
        {
          cmd.CommandText = "SELECT Counter, Val, LastUTC FROM inspection_counters";

          using (var reader = cmd.ExecuteReader())
          {
            while (reader.Read())
            {
              var insp = default(MachineWatchInterface.InspectCount);
              insp.Counter = reader.GetString(0);
              insp.Value = reader.GetInt32(1);
              if (reader.IsDBNull(2))
                insp.LastUTC = DateTime.MaxValue;
              else
                insp.LastUTC = new DateTime(reader.GetInt64(2), DateTimeKind.Utc);
              ret.Add(insp);
            }
          }
        }

        return ret;
      }
    }

    private void SetInspectionCount(IDbTransaction trans, MachineWatchInterface.InspectCount cnt)
    {
      using (var cmd = _connection.CreateCommand())
      {
        ((IDbCommand)cmd).Transaction = trans;
        cmd.CommandText = "INSERT OR REPLACE INTO inspection_counters(Counter,Val,LastUTC) VALUES ($cntr,$val,$time)";
        cmd.Parameters.Add("cntr", SqliteType.Text).Value = cnt.Counter;
        cmd.Parameters.Add("val", SqliteType.Integer).Value = cnt.Value;
        cmd.Parameters.Add("time", SqliteType.Integer).Value = cnt.LastUTC.Ticks;
        cmd.ExecuteNonQuery();
      }
    }

    public void SetInspectCounts(IEnumerable<MachineWatchInterface.InspectCount> counts)
    {
      lock (_lock)
      {
        using (var cmd = _connection.CreateCommand())
        {
          cmd.CommandText = "INSERT OR REPLACE INTO inspection_counters(Counter, Val, LastUTC) VALUES ($cntr,$val,$last)";
          cmd.Parameters.Add("cntr", SqliteType.Text);
          cmd.Parameters.Add("val", SqliteType.Integer);
          cmd.Parameters.Add("last", SqliteType.Integer);

          var trans = _connection.BeginTransaction();
          try
          {
            cmd.Transaction = trans;

            foreach (var insp in counts)
            {
              cmd.Parameters[0].Value = insp.Counter;
              cmd.Parameters[1].Value = insp.Value;
              cmd.Parameters[2].Value = insp.LastUTC.Ticks;
              cmd.ExecuteNonQuery();
            }

            trans.Commit();
          }
          catch
          {
            trans.Rollback();
            throw;
          }
        }
      }
    }
    #endregion

    #region Inspection Translation
    private Dictionary<int, MachineWatchInterface.MaterialProcessActualPath> LookupActualPath(IDbTransaction trans, long matID)
    {
      var byProc = new Dictionary<int, MachineWatchInterface.MaterialProcessActualPath>();
      MachineWatchInterface.MaterialProcessActualPath getPath(int proc)
      {
        if (byProc.ContainsKey(proc))
          return byProc[proc];
        else
        {
          var m = new MachineWatchInterface.MaterialProcessActualPath()
          {
            MaterialID = matID,
            Process = proc,
            Pallet = null,
            LoadStation = -1,
            UnloadStation = -1
          };
          byProc.Add(proc, m);
          return m;
        }
      }

      using (var cmd = _connection.CreateCommand())
      {
        ((IDbCommand)cmd).Transaction = trans;
        cmd.CommandText = "SELECT Pallet, StationLoc, StationName, StationNum, Process " +
            " FROM stations " +
            " INNER JOIN stations_mat ON stations.Counter = stations_mat.Counter " +
            " WHERE " +
            "    MaterialID = $mat AND Start = 0 " +
            "    AND (StationLoc = $ty1 OR StationLoc = $ty2) " +
            " ORDER BY stations.Counter ASC";
        cmd.Parameters.Add("mat", SqliteType.Integer).Value = matID;
        cmd.Parameters.Add("ty1", SqliteType.Integer).Value = (int)MachineWatchInterface.LogType.LoadUnloadCycle;
        cmd.Parameters.Add("ty2", SqliteType.Integer).Value = (int)MachineWatchInterface.LogType.MachineCycle;

        using (var reader = cmd.ExecuteReader())
        {
          while (reader.Read())
          {
            //for each log entry, we search for a matching route stop in the job
            //if we find one, we replace the counter in the program
            string pal = reader.GetString(0);
            var logTy = (MachineWatchInterface.LogType)reader.GetInt32(1);
            string statName = reader.GetString(2);
            int statNum = reader.GetInt32(3);
            int process = reader.GetInt32(4);

            var mat = getPath(process);

            if (!string.IsNullOrEmpty(pal))
              mat.Pallet = pal;

            switch (logTy)
            {
              case MachineWatchInterface.LogType.LoadUnloadCycle:
                if (mat.LoadStation == -1)
                  mat.LoadStation = statNum;
                else
                  mat.UnloadStation = statNum;
                break;

              case MachineWatchInterface.LogType.MachineCycle:
                mat.Stops.Add(new MachineWatchInterface.MaterialProcessActualPath.Stop()
                {
                  StationName = statName,
                  StationNum = statNum
                });
                break;
            }
          }
        }
      }

      return byProc;
    }

    private string TranslateInspectionCounter(long matID, Dictionary<int, MachineWatchInterface.MaterialProcessActualPath> actualPath, string counter)
    {
      foreach (var p in actualPath.Values)
      {
        counter = counter.Replace(
            MachineWatchInterface.JobInspectionData.PalletFormatFlag(p.Process),
            p.Pallet
        );
        counter = counter.Replace(
            MachineWatchInterface.JobInspectionData.LoadFormatFlag(p.Process),
            p.LoadStation.ToString()
        );
        counter = counter.Replace(
            MachineWatchInterface.JobInspectionData.UnloadFormatFlag(p.Process),
            p.UnloadStation.ToString()
        );
        for (int stopNum = 1; stopNum <= p.Stops.Count; stopNum++)
        {
          counter = counter.Replace(
              MachineWatchInterface.JobInspectionData.StationFormatFlag(p.Process, stopNum),
              p.Stops[stopNum - 1].StationNum.ToString()
          );
        }
      }
      return counter;
    }
    #endregion

    #region Inspection Decisions

    public class Decision
    {
      public long MaterialID;
      public string InspType;
      public string Counter;
      public bool Inspect;
      public bool Forced;
      public System.DateTime CreateUTC;
    }
    public IList<Decision> LookupInspectionDecisions(long matID)
    {
      lock (_lock)
      {
        var trans = _connection.BeginTransaction();
        try
        {
          var ret = LookupInspectionDecisions(trans, matID);
          trans.Commit();
          return ret;
        }
        catch
        {
          trans.Rollback();
          throw;
        }
      }

    }

    private IList<Decision> LookupInspectionDecisions(IDbTransaction trans, long matID)
    {
      List<Decision> ret = new List<Decision>();
      using (var detailCmd = _connection.CreateCommand())
      using (var cmd = _connection.CreateCommand())
      {
        ((IDbCommand)cmd).Transaction = trans;
        cmd.CommandText = "SELECT Counter, StationLoc, Program, TimeUTC, Result " +
            " FROM stations " +
            " WHERE " +
            "    Counter IN (SELECT Counter FROM stations_mat WHERE MaterialID = $mat) " +
            "    AND (StationLoc = $loc1 OR StationLoc = $loc2) " +
            " ORDER BY Counter ASC";
        cmd.Parameters.Add("$mat", SqliteType.Integer).Value = matID;
        cmd.Parameters.Add("$loc1", SqliteType.Integer).Value = MachineWatchInterface.LogType.InspectionForce;
        cmd.Parameters.Add("$loc2", SqliteType.Integer).Value = MachineWatchInterface.LogType.Inspection;

        ((IDbCommand)detailCmd).Transaction = trans;
        detailCmd.CommandText = "SELECT Value FROM program_details WHERE Counter = $cntr AND Key = 'InspectionType'";
        detailCmd.Parameters.Add("cntr", SqliteType.Integer);

        using (var reader = cmd.ExecuteReader())
        {
          while (reader.Read())
          {
            var cntr = reader.GetInt64(0);
            var logTy = (MachineWatchInterface.LogType)reader.GetInt32(1);
            var prog = reader.GetString(2);
            var timeUtc = new DateTime(reader.GetInt64(3), DateTimeKind.Utc);
            var result = reader.GetString(4);
            var inspect = false;
            bool.TryParse(result, out inspect);

            if (logTy == MachineWatchInterface.LogType.Inspection)
            {
              detailCmd.Parameters[0].Value = cntr;
              var inspVal = detailCmd.ExecuteScalar();
              string inspType;
              if (inspVal != null)
              {
                inspType = inspVal.ToString();
              }
              else
              {
                // old code didn't record in details, so assume the counter is in a specific format
                var parts = prog.Split(',');
                if (parts.Length >= 2)
                  inspType = parts[1];
                else
                  inspType = "";
              }
              ret.Add(new Decision()
              {
                MaterialID = matID,
                InspType = inspType,
                Counter = prog,
                Inspect = inspect,
                Forced = false,
                CreateUTC = timeUtc
              });
            }
            else
            {
              ret.Add(new Decision()
              {
                MaterialID = matID,
                InspType = prog,
                Counter = "",
                Inspect = inspect,
                Forced = true,
                CreateUTC = timeUtc
              });
            }
          }
        }
      }
      return ret;
    }

    public void MakeInspectionDecisions(
        long matID,
        int process,
        IEnumerable<MachineWatchInterface.PathInspection> inspections,
        DateTime? mutcNow = null)
    {
      AddEntryInTransaction(trans =>
          MakeInspectionDecisions(trans, matID, process, inspections, mutcNow)
      );
    }

    private List<MachineWatchInterface.LogEntry> MakeInspectionDecisions(
        IDbTransaction trans,
        long matID,
        int process,
        IEnumerable<MachineWatchInterface.PathInspection> inspections,
        DateTime? mutcNow)
    {
      var utcNow = mutcNow ?? DateTime.UtcNow;
      var logEntries = new List<MachineWatchInterface.LogEntry>();

      var actualPath = LookupActualPath(trans, matID);

      var decisions =
          LookupInspectionDecisions(trans, matID)
          .ToLookup(d => d.InspType, d => d);

      Dictionary<string, MachineWatchInterface.PathInspection> insps;
      if (inspections == null)
        insps = new Dictionary<string, MachineWatchInterface.PathInspection>();
      else
        insps = inspections.ToDictionary(x => x.InspectionType, x => x);


      var inspsToCheck = decisions.Select(x => x.Key).Union(insps.Keys).Distinct();
      foreach (var inspType in inspsToCheck)
      {
        bool inspect = false;
        string counter = "";
        bool alreadyRecorded = false;

        MachineWatchInterface.PathInspection iProg = null;
        if (insps.ContainsKey(inspType))
        {
          iProg = insps[inspType];
          counter = TranslateInspectionCounter(matID, actualPath, iProg.Counter);
        }


        if (decisions.Contains(inspType))
        {
          // use the decision
          foreach (var d in decisions[inspType])
          {
            inspect = inspect || d.Inspect;
            alreadyRecorded = alreadyRecorded || !d.Forced;
          }

        }

        if (!alreadyRecorded && iProg != null)
        {
          // use the counter
          var currentCount = QueryCount(trans, counter, iProg.MaxVal);
          if (iProg.MaxVal > 0)
          {
            currentCount.Value += 1;

            if (currentCount.Value >= iProg.MaxVal)
            {
              currentCount.Value = 0;
              inspect = true;
            }
          }
          else if (iProg.RandomFreq > 0)
          {
            if (_rand.NextDouble() < iProg.RandomFreq)
              inspect = true;
          }

          //now check lastutc
          if (iProg.TimeInterval > TimeSpan.Zero &&
              currentCount.LastUTC != DateTime.MaxValue &&
              currentCount.LastUTC.Add(iProg.TimeInterval) < utcNow)
          {
            inspect = true;
          }

          //update lastutc if there is an inspection
          if (inspect)
            currentCount.LastUTC = utcNow;

          //if no lastutc has been recoreded, record the current time.
          if (currentCount.LastUTC == DateTime.MaxValue)
            currentCount.LastUTC = utcNow;

          SetInspectionCount(trans, currentCount);
        }

        if (!alreadyRecorded)
        {
          var log = StoreInspectionDecision(trans,
              matID, process, actualPath, inspType, counter, utcNow, inspect);
          logEntries.Add(log);
        }
      }

      return logEntries;
    }

    private MachineWatchInterface.LogEntry StoreInspectionDecision(
        IDbTransaction trans,
        long matID, int proc, Dictionary<int, MachineWatchInterface.MaterialProcessActualPath> actualPath,
        string inspType, string counter, DateTime utcNow, bool inspect)
    {
      var mat =
          new EventLogMaterial() { MaterialID = matID, Process = proc, Face = "" };
      var pathSteps = actualPath.Values.OrderBy(p => p.Process).ToList();

      var log = new NewEventLogEntry()
      {
        Material = new[] { mat },
        Pallet = "",
        LogType = MachineWatchInterface.LogType.Inspection,
        LocationName = "Inspect",
        LocationNum = 1,
        Program = counter,
        StartOfCycle = false,
        EndTimeUTC = utcNow,
        Result = inspect.ToString(),
        EndOfRoute = false
      };

      log.ProgramDetails["InspectionType"] = inspType;
      log.ProgramDetails["ActualPath"] = Newtonsoft.Json.JsonConvert.SerializeObject(pathSteps);

      return AddLogEntry(trans, log, null, null);
    }

    #endregion

    #region Force and Next Piece Inspection
    public void ForceInspection(long matID, string inspType)
    {
      var mat = new EventLogMaterial() { MaterialID = matID, Process = 1, Face = "" };
      ForceInspection(mat, inspType, inspect: true, utcNow: DateTime.UtcNow);
    }

    public MachineWatchInterface.LogEntry ForceInspection(long materialID, int process, string inspType, bool inspect)
    {
      var mat = new EventLogMaterial() { MaterialID = materialID, Process = process, Face = "" };
      return ForceInspection(mat, inspType, inspect, DateTime.UtcNow);
    }

    public MachineWatchInterface.LogEntry ForceInspection(EventLogMaterial mat, string inspType, bool inspect)
    {
      return ForceInspection(mat, inspType, inspect, DateTime.UtcNow);
    }

    public MachineWatchInterface.LogEntry ForceInspection(
        EventLogMaterial mat, string inspType, bool inspect, DateTime utcNow)
    {
      return AddEntryInTransaction(trans =>
          RecordForceInspection(trans, mat, inspType, inspect, utcNow)
      );
    }

    private MachineWatchInterface.LogEntry RecordForceInspection(
        IDbTransaction trans,
        EventLogMaterial mat, string inspType, bool inspect, DateTime utcNow)
    {
      var log = new NewEventLogEntry()
      {
        Material = new[] { mat },
        Pallet = "",
        LogType = MachineWatchInterface.LogType.InspectionForce,
        LocationName = "Inspect",
        LocationNum = 1,
        Program = inspType,
        StartOfCycle = false,
        EndTimeUTC = utcNow,
        Result = inspect.ToString(),
        EndOfRoute = false
      };
      return AddLogEntry(trans, log, null, null);
    }

    public void NextPieceInspection(MachineWatchInterface.PalletLocation palLoc, string inspType)
    {
      lock (_lock)
      {
        using (var cmd = _connection.CreateCommand())
        {

          cmd.CommandText = "INSERT OR REPLACE INTO inspection_next_piece(StatType, StatNum, InspType)" +
              " VALUES ($loc,$locnum,$insp)";
          cmd.Parameters.Add("loc", SqliteType.Integer).Value = (int)palLoc.Location;
          cmd.Parameters.Add("locnum", SqliteType.Integer).Value = palLoc.Num;
          cmd.Parameters.Add("insp", SqliteType.Text).Value = inspType;

          cmd.ExecuteNonQuery();
        }
      }
    }

    public void CheckMaterialForNextPeiceInspection(MachineWatchInterface.PalletLocation palLoc, long matID)
    {
      var logs = new List<MachineWatchInterface.LogEntry>();

      lock (_lock)
      {
        using (var cmd = _connection.CreateCommand())
        using (var cmd2 = _connection.CreateCommand())
        {

          cmd.CommandText = "SELECT InspType FROM inspection_next_piece WHERE StatType = $loc AND StatNum = $locnum";
          cmd.Parameters.Add("loc", SqliteType.Integer).Value = (int)palLoc.Location;
          cmd.Parameters.Add("locnum", SqliteType.Integer).Value = palLoc.Num;

          var trans = _connection.BeginTransaction();
          try
          {
            cmd.Transaction = trans;

            IDataReader reader = cmd.ExecuteReader();
            try
            {
              var now = DateTime.UtcNow;
              while (reader.Read())
              {
                if (!reader.IsDBNull(0))
                {
                  var mat = new EventLogMaterial() { MaterialID = matID, Process = 1, Face = "" };
                  logs.Add(RecordForceInspection(trans, mat, reader.GetString(0), inspect: true, utcNow: now));
                }
              }

            }
            finally
            {
              reader.Close();
            }

            cmd.CommandText = "DELETE FROM inspection_next_piece WHERE StatType = $loc AND StatNum = $locnum";
            //keep the same parameters as above
            cmd.ExecuteNonQuery();

            trans.Commit();
          }
          catch
          {
            trans.Rollback();
            throw;
          }
        }

        foreach (var log in logs)
          NewLogEntry?.Invoke(log, null);
      }
    }
    #endregion
  }
}<|MERGE_RESOLUTION|>--- conflicted
+++ resolved
@@ -1950,11 +1950,8 @@
         int statNum,
         string program,
         DateTime timeUTC,
-<<<<<<< HEAD
         IDictionary<string, string> extraData = null,
-=======
         IEnumerable<ToolPocketSnapshot> pockets = null,
->>>>>>> 8ce75cda
         string foreignId = null,
         string originalMessage = null
     )
