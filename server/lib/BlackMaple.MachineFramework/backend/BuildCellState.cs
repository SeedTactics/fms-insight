/* Copyright (c) 2023, John Lenz

All rights reserved.

Redistribution and use in source and binary forms, with or without
modification, are permitted provided that the following conditions are met:

    * Redistributions of source code must retain the above copyright
      notice, this list of conditions and the following disclaimer.

    * Redistributions in binary form must reproduce the above
      copyright notice, this list of conditions and the following
      disclaimer in the documentation and/or other materials provided
      with the distribution.

    * Neither the name of John Lenz, Black Maple Software, SeedTactics,
      nor the names of other contributors may be used to endorse or
      promote products derived from this software without specific
      prior written permission.

THIS SOFTWARE IS PROVIDED BY THE COPYRIGHT HOLDERS AND CONTRIBUTORS
"AS IS" AND ANY EXPRESS OR IMPLIED WARRANTIES, INCLUDING, BUT NOT
LIMITED TO, THE IMPLIED WARRANTIES OF MERCHANTABILITY AND FITNESS FOR
A PARTICULAR PURPOSE ARE DISCLAIMED. IN NO EVENT SHALL THE COPYRIGHT
OWNER OR CONTRIBUTORS BE LIABLE FOR ANY DIRECT, INDIRECT, INCIDENTAL,
SPECIAL, EXEMPLARY, OR CONSEQUENTIAL DAMAGES (INCLUDING, BUT NOT
LIMITED TO, PROCUREMENT OF SUBSTITUTE GOODS OR SERVICES; LOSS OF USE,
DATA, OR PROFITS; OR BUSINESS INTERRUPTION) HOWEVER CAUSED AND ON ANY
THEORY OF LIABILITY, WHETHER IN CONTRACT, STRICT LIABILITY, OR TORT
(INCLUDING NEGLIGENCE OR OTHERWISE) ARISING IN ANY WAY OUT OF THE USE
OF THIS SOFTWARE, EVEN IF ADVISED OF THE POSSIBILITY OF SUCH DAMAGE.
 */

#nullable enable

using System;
using System.Collections.Generic;
using System.Collections.Immutable;
using System.Linq;

namespace BlackMaple.MachineFramework;

public static class BuildCellState
{
  public record MaterialInQueue
  {
    public required QueuedMaterial QMat { get; init; }
    public required InProcessMaterial InProc { get; init; }
    public required Job? Job { get; init; }
  }

  public static ImmutableList<MaterialInQueue> AllQueuedMaterial(IRepository db, IJobCache? jobCache)
  {
    var mats = ImmutableList.CreateBuilder<MaterialInQueue>();
    var queuedMats = db.GetMaterialInAllQueues();
    var insps = db.LookupInspectionDecisions(queuedMats.Select(m => m.MaterialID));

    foreach (var mat in queuedMats)
    {
      var lastProc = (mat.NextProcess ?? 1) - 1;

      mats.Add(
        new MaterialInQueue()
        {
          QMat = mat,
          Job = string.IsNullOrEmpty(mat.Unique) || jobCache == null ? null : jobCache.Lookup(mat.Unique),
          InProc = new InProcessMaterial()
          {
            MaterialID = mat.MaterialID,
            JobUnique = mat.Unique,
            PartName = mat.PartNameOrCasting,
            Process = lastProc,
            Path = mat.Paths != null && mat.Paths.TryGetValue(Math.Max(1, lastProc), out var path) ? path : 1,
            Serial = mat.Serial,
            WorkorderId = mat.Workorder,
            SignaledInspections = insps[mat.MaterialID]
              .Where(x => x.Inspect)
              .Select(x => x.InspType)
              .Distinct()
              .ToImmutableList(),
            QuarantineAfterUnload = null,
            Location = new InProcessMaterialLocation()
            {
              Type = InProcessMaterialLocation.LocType.InQueue,
              CurrentQueue = mat.Queue,
              QueuePosition = mat.Position,
            },
            Action = new InProcessMaterialAction() { Type = InProcessMaterialAction.ActionType.Waiting },
          },
        }
      );
    }

    return mats.ToImmutable();
  }

  public record MachiningStopAndEvents : MachiningStop
  {
    public required int StopIdx { get; init; }
    public required LogEntry? MachineStart { get; init; }
    public required LogEntry? MachineEnd { get; init; }
  }

  public record LoadedFace
  {
    public required int FaceNum { get; init; }
    public required Job? Job { get; init; }
    public required int Process { get; init; }
    public required int Path { get; init; }
    public required bool IsFinalProcess { get; init; }
    public required string? OutputQueue { get; init; }
    public required TimeSpan? ExpectedUnloadTimeForOnePieceOfMaterial { get; init; }

    public required ImmutableList<InProcessMaterial> Material { get; init; }

    public required LogEntry? LoadEnd { get; init; }
    public required ImmutableList<MachiningStopAndEvents> Stops { get; init; }
    public required LogEntry? UnloadStart { get; init; }
    public required LogEntry? UnloadEnd { get; init; }
  }

  public record Pallet
  {
    public required int PalletNum { get; init; }
    public required ImmutableDictionary<int, LoadedFace> Faces { get; init; }
    public required ImmutableList<InProcessMaterial> MaterialLoadingOntoPallet { get; init; }
    public required ImmutableList<LogEntry> Log { get; init; }
    public required LogEntry? LastPalletCycle { get; init; }
    public required LogEntry? LoadBegin { get; init; }
    public required bool NewLogEvents { get; init; }

    public static Pallet Empty(int pallet)
    {
      return new Pallet()
      {
        PalletNum = pallet,
        Faces = ImmutableDictionary<int, LoadedFace>.Empty,
        MaterialLoadingOntoPallet = ImmutableList<InProcessMaterial>.Empty,
        Log = ImmutableList<LogEntry>.Empty,
        LastPalletCycle = null,
        LoadBegin = null,
        NewLogEvents = false,
      };
    }
  }

  public static Pallet CurrentMaterialOnPallet(int pallet, IRepository db, IJobCacheWithDefaultStops jobs)
  {
    var faces = ImmutableDictionary.CreateBuilder<int, LoadedFace>();
    var log = db.CurrentPalletLog(pallet, includeLastPalletCycleEvt: true).ToImmutableList();

    var lastPalletCycle = log.LastOrDefault(e => e.LogType == LogType.PalletCycle);

    var loadBegin = log.LastOrDefault(e =>
      e.LogType == LogType.LoadUnloadCycle && e.Result == "LOAD" && e.StartOfCycle
    );

    var lastLoaded = log.Where(e =>
        e.LogType == LogType.LoadUnloadCycle
        && e.Result == "LOAD"
        && !e.StartOfCycle
        && e.Material != null
        && e.Material.Any()
      )
      .GroupBy(e => e.Material.First().Face)
      .Select(g => new { Face = g.Key, LoadEnd = g.Last() });

    foreach (var face in lastLoaded)
    {
      var loadedMats = face
        .LoadEnd.Material.Select(mat =>
        {
          return new InProcessMaterial()
          {
            MaterialID = mat.MaterialID,
            JobUnique = mat.JobUniqueStr,
            PartName = mat.PartName,
            Process = mat.Process,
            Path = mat.Path ?? 1,
            Serial = mat.Serial == "" ? null : mat.Serial,
            WorkorderId = mat.Workorder == "" ? null : mat.Workorder,
            SignaledInspections = db.LookupInspectionDecisions(mat.MaterialID)
              .Where(x => x.Inspect)
              .Select(x => x.InspType)
              .ToImmutableList(),
            QuarantineAfterUnload =
              log.LastOrDefault(e =>
                e.Material.Any(m => m.MaterialID == mat.MaterialID)
                && (
                  e.LogType == LogType.SignalQuarantine
                  || (e.LogType == LogType.LoadUnloadCycle && !e.StartOfCycle)
                )
              )?.LogType == LogType.SignalQuarantine
                ? true
                : null,
            LastCompletedMachiningRouteStopIndex = null,
            Location = new InProcessMaterialLocation()
            {
              Type = InProcessMaterialLocation.LocType.OnPallet,
              PalletNum = pallet,
              Face = face.Face,
            },
            Action = new InProcessMaterialAction() { Type = InProcessMaterialAction.ActionType.Waiting },
          };
        })
        .ToImmutableList();

      var firstMat = loadedMats.First();
      var job = jobs.Lookup(firstMat.JobUnique);

      IReadOnlyList<MachiningStop> stops;
      bool isFinalProcess;
      string? outputQueue;
      TimeSpan? expectedUnloadTimeForOnePieceOfMaterial;
      if (job != null)
      {
        stops = job.Processes[firstMat.Process - 1].Paths[firstMat.Path - 1].Stops;
        isFinalProcess = firstMat.Process == job.Processes.Count;
        outputQueue = job.Processes[firstMat.Process - 1].Paths[firstMat.Path - 1].OutputQueue;
        expectedUnloadTimeForOnePieceOfMaterial = job.Processes[firstMat.Process - 1]
          .Paths[firstMat.Path - 1]
          .ExpectedUnloadTime;
      }
      else
      {
        var info = jobs.DefaultPathInfo(matOnFace: loadedMats);
        stops = info.Stops;
        isFinalProcess = info.IsFinalProcess;
        outputQueue = info.OutputQueue;
        expectedUnloadTimeForOnePieceOfMaterial = info.ExpectedUnloadTimeForOnePieceOfMaterial;
      }

      var stopsAndEvts = ImmutableList.CreateBuilder<MachiningStopAndEvents>();
      var stopIdx = 0;
      int? lastCompletedStopIdx = null;
      foreach (var stop in stops)
      {
        var machStart = log.FirstOrDefault(e =>
          e.LogType == LogType.MachineCycle
          && e.StartOfCycle
          && e.LocationName == stop.StationGroup
          && (stop.Program == null || e.Program == stop.Program)
          && e.Material.Any(m => loadedMats.Any(lm => lm.MaterialID == m.MaterialID))
        );
        var machEnd = log.FirstOrDefault(e =>
          e.LogType == LogType.MachineCycle
          && !e.StartOfCycle
          && e.LocationName == stop.StationGroup
          && (stop.Program == null || e.Program == stop.Program)
          && e.Material.Any(m => loadedMats.Any(lm => lm.MaterialID == m.MaterialID))
        );

        if (machEnd != null)
        {
          lastCompletedStopIdx = stopIdx;
        }

        stopsAndEvts.Add(
          new MachiningStopAndEvents()
          {
            StopIdx = stopIdx,
            StationGroup = stop.StationGroup,
            Program = stop.Program,
            Stations = stop.Stations,
            ExpectedCycleTime = stop.ExpectedCycleTime,
            ProgramRevision = stop.ProgramRevision,
            MachineStart = machStart,
            MachineEnd = machEnd,
          }
        );

        stopIdx += 1;
      }

      if (lastCompletedStopIdx.HasValue)
      {
        loadedMats = loadedMats
          .Select(mat => mat with { LastCompletedMachiningRouteStopIndex = lastCompletedStopIdx })
          .ToImmutableList();
      }

      var unloadStart = log.FirstOrDefault(e =>
        e.LogType == LogType.LoadUnloadCycle
        && e.Result == "UNLOAD"
        && e.StartOfCycle
        && e.Material.Any(m => loadedMats.Any(lm => lm.MaterialID == m.MaterialID))
      );

      var unloadEnd = log.FirstOrDefault(e =>
        e.LogType == LogType.LoadUnloadCycle
        && e.Result == "UNLOAD"
        && !e.StartOfCycle
        && e.Material.Any(m => loadedMats.Any(lm => lm.MaterialID == m.MaterialID))
      );

      faces.Add(
        face.Face,
        new LoadedFace()
        {
          FaceNum = face.Face,
          Job = job,
          Process = firstMat.Process,
          Path = firstMat.Path,
          IsFinalProcess = isFinalProcess,
          OutputQueue = outputQueue,
          ExpectedUnloadTimeForOnePieceOfMaterial = expectedUnloadTimeForOnePieceOfMaterial,
          Material = loadedMats,
          LoadEnd = face.LoadEnd,
          Stops = stopsAndEvts.ToImmutable(),
          UnloadStart = unloadStart,
          UnloadEnd = unloadEnd,
        }
      );
    }

    return new Pallet()
    {
      PalletNum = pallet,
      Faces = faces.ToImmutable(),
      MaterialLoadingOntoPallet = ImmutableList<InProcessMaterial>.Empty,
      Log = log,
      LastPalletCycle = lastPalletCycle,
      LoadBegin = loadBegin,
      NewLogEvents = false,
    };
  }

  public static Pallet EnsureLoadBegin(Pallet pal, IRepository db, DateTime nowUTC)
  {
    if (pal.LoadBegin == null)
    {
      var loadBegin = db.RecordLoadStart(
        mats: new EventLogMaterial[] { },
        pallet: pal.PalletNum,
        lulNum: pal.PalletNum,
        timeUTC: nowUTC
      );
      return pal with { LoadBegin = loadBegin, Log = pal.Log.Add(loadBegin), NewLogEvents = true };
    }
    else
    {
      return pal;
    }
  }

  // A discriminated union of the different states a pallet can be in
  public record LoadedPalletStatus
  {
    private LoadedPalletStatus() { }

    public record LulFinished : LoadedPalletStatus
    {
      public required int LoadNum { get; init; }
      public IEnumerable<InProcessMaterial>? MaterialToLoad { get; init; } = null;
    }

    public record MachineStopped() : LoadedPalletStatus;

    public record MachineRunning : LoadedPalletStatus
    {
      public required string MachineGroup { get; init; }
      public required int MachineNum { get; init; }
      public required string Program { get; init; }
    }

    public record Unloading : LoadedPalletStatus
    {
      public required int LoadNum { get; init; }
      public ImmutableList<int> UnloadingFaces { get; init; } = ImmutableList<int>.Empty;
      public ImmutableList<int> UnloadCompletedFaces { get; init; } = ImmutableList<int>.Empty;
      public Func<LoadedFace, ImmutableList<InProcessMaterial>>? AdjustUnloadingMaterial { get; init; } =
        null;
      public ImmutableList<InProcessMaterial>? NewMaterialToLoad { get; init; } = null;
      public DateTime? MachiningStopTime { get; init; } = null;
    }
  }

  public static Pallet UpdatePalletStatus(
    Pallet pal,
    LoadedPalletStatus status,
    IRepository db,
    IMachineControl? machineControl,
    IJobCacheWithDefaultStops jobs,
    DateTime nowUTC,
    FMSSettings settings
  )
  {
    switch (status)
    {
      case LoadedPalletStatus.LulFinished loaded:
        pal = SetMachineNotRunning(pal: pal, db: db, machineControl: machineControl, nowUTC: nowUTC);
        if (!CheckMaterialMatches(pal, loaded.MaterialToLoad))
        {
          pal = CompletePalletCycle(
            pal: pal,
            loadNum: loaded.LoadNum,
            materialToLoad: loaded.MaterialToLoad,
            jobs: jobs,
            db: db,
            nowUTC: nowUTC,
            fmsSettings: settings
          );
        }
        return pal;

      case LoadedPalletStatus.MachineStopped machineStopped:
        return SetMachineNotRunning(pal: pal, db: db, machineControl: machineControl, nowUTC: nowUTC);

      case LoadedPalletStatus.MachineRunning machineRunning:
        return SetMachineRunning(
          pal: pal,
          machineGroup: machineRunning.MachineGroup,
          machineNum: machineRunning.MachineNum,
          program: machineRunning.Program,
          db: db,
          machineControl: machineControl,
          nowUTC: nowUTC
        );

      case LoadedPalletStatus.Unloading unloading:
        pal = SetMachineNotRunning(
          pal: pal,
          db: db,
          machineControl: machineControl,
          nowUTC: unloading.MachiningStopTime ?? nowUTC
        );
        pal = EnsureLoadBegin(pal: pal, db: db, nowUTC: nowUTC);
        foreach (var face in unloading.UnloadingFaces)
        {
          pal = SetUnloading(
            pal: pal,
            faceNum: face,
            lulNum: unloading.LoadNum,
            db: db,
            nowUTC: nowUTC,
            adjustUnloadingMats: unloading.AdjustUnloadingMaterial
          );
        }
        foreach (var face in unloading.UnloadCompletedFaces)
        {
          pal = SetPartialUnloadComplete(
            pal: pal,
            faceNum: face,
            lulNum: unloading.LoadNum,
            materialToLoad: unloading.NewMaterialToLoad,
            fmsSettings: settings,
            db: db,
            nowUTC: nowUTC
          );
        }
        if (unloading.NewMaterialToLoad != null)
        {
          pal = pal with
          {
            MaterialLoadingOntoPallet = pal.MaterialLoadingOntoPallet.AddRange(unloading.NewMaterialToLoad),
          };
        }
        return pal;

<<<<<<< HEAD
=======
      case LoadedPalletStatus.CompletePalletCycle complete:
        pal = SetMachineNotRunning(pal: pal, db: db, machineControl: machineControl, nowUTC: nowUTC);
        DateTime? unloadStartTime = null;
        foreach (var face in pal.Faces.Values)
        {
          pal = SetUnloadComplete(
            pal: pal,
            faceNum: face.FaceNum,
            lulNum: complete.LoadNum,
            fmsSettings: settings,
            materialToLoad: complete.MaterialToLoad,
            db: db,
            nowUTC: nowUTC
          );
          if (face.UnloadStart != null)
          {
            unloadStartTime = face.UnloadStart.EndTimeUTC;
          }
        }
        pal = CompletePalletCycle(
          pal: pal,
          loadNum: complete.LoadNum,
          materialToLoad: complete.MaterialToLoad,
          unloadStartTime: unloadStartTime,
          jobs: jobs,
          db: db,
          nowUTC: nowUTC
        );
        return pal;

>>>>>>> 6d5c98cc
      default:
        throw new ArgumentException("Unknown pallet status", nameof(status));
    }
  }

  private static Pallet SetMachineRunning(
    Pallet pal,
    string machineGroup,
    int machineNum,
    string program,
    IRepository db,
    IMachineControl? machineControl,
    DateTime nowUTC
  )
  {
    // a single program could machine multiple faces.  Lookup all stops using this program.

    var stops = new List<(LoadedFace face, MachiningStopAndEvents stop)>();
    foreach (var face in pal.Faces.OrderBy(f => f.Key))
    {
      foreach (var stop in face.Value.Stops)
      {
        if (stop.StationGroup == machineGroup && (stop.Program == null || stop.Program == program))
        {
          stops.Add((face.Value, stop));
        }
      }
    }

    if (stops.Count == 0)
    {
      return pal;
    }

    var machineStart = stops[0].stop.MachineStart;
    var groupName = stops[0].stop.StationGroup;
    var programRevision = stops[0].stop.ProgramRevision;
    var newEvt = false;

    if (machineStart == null)
    {
      machineStart = db.RecordMachineStart(
        mats: stops.SelectMany(stop =>
          stop.face.Material.Select(m => new EventLogMaterial()
          {
            MaterialID = m.MaterialID,
            Process = m.Process,
            Face = stop.face.FaceNum,
          })
        ),
        pallet: pal.PalletNum,
        statName: groupName,
        statNum: machineNum,
        program: program,
        timeUTC: nowUTC,
        pockets: machineControl?.CurrentToolsInMachine(groupName, machineNum),
        extraData: !programRevision.HasValue
          ? null
          : new Dictionary<string, string> { { "ProgramRevision", programRevision.Value.ToString() } }
      );
      newEvt = true;
    }

    var elapsed = nowUTC.Subtract(machineStart.EndTimeUTC);
    var expectedTotalTime = TimeSpan.FromTicks(stops.Sum(s => s.stop.ExpectedCycleTime.Ticks));

    foreach (var stop in stops)
    {
      pal = pal with
      {
        Faces = pal.Faces.SetItem(
          stop.face.FaceNum,
          stop.face with
          {
            Stops = stop.face.Stops.SetItem(
              stop.stop.StopIdx,
              stop.stop with
              {
                MachineStart = machineStart,
              }
            ),
            Material = stop
              .face.Material.Select(oldMat =>
                oldMat with
                {
                  Action = new InProcessMaterialAction()
                  {
                    Type = InProcessMaterialAction.ActionType.Machining,
                    Program = programRevision.HasValue
                      ? program + " rev" + programRevision.Value.ToString()
                      : program,
                    ElapsedMachiningTime = elapsed,
                    ExpectedRemainingMachiningTime =
                      expectedTotalTime == TimeSpan.Zero ? null : expectedTotalTime - elapsed,
                  },
                }
              )
              .ToImmutableList(),
          }
        ),
      };
    }

    return pal with
    {
      Log = newEvt ? pal.Log.Add(machineStart) : pal.Log,
      NewLogEvents = pal.NewLogEvents || newEvt,
    };
  }

  private static Pallet SetMachineNotRunning(
    Pallet pal,
    IRepository db,
    IMachineControl? machineControl,
    DateTime nowUTC
  )
  {
    var runningStops = pal
      .Faces.Values.SelectMany(f => f.Stops.Select(s => (face: f, stop: s)))
      .Where(s => s.stop.MachineStart != null && s.stop.MachineEnd == null)
      .GroupBy(s => s.stop.Program);

    var newEvts = new List<LogEntry>();
    foreach (var stopGroup in runningStops)
    {
      var machineStart = stopGroup.First().stop.MachineStart!;

      var startTools = db.ToolPocketSnapshotForCycle(machineStart.Counter);
      var endTools = machineControl?.CurrentToolsInMachine(
        machineStart.LocationName,
        machineStart.LocationNum
      );
      var toolUse =
        startTools != null && endTools != null ? ToolSnapshotDiff.Diff(startTools, endTools) : null;

      var activeTime = TimeSpan.FromTicks(stopGroup.Sum(s => s.stop.ExpectedCycleTime.Ticks));

      var machineEnd = db.RecordMachineEnd(
        mats: stopGroup.SelectMany(stop =>
          stop.face.Material.Select(m => new EventLogMaterial()
          {
            MaterialID = m.MaterialID,
            Process = m.Process,
            Face = stop.face.FaceNum,
          })
        ),
        pallet: pal.PalletNum,
        statName: machineStart.LocationName,
        statNum: machineStart.LocationNum,
        program: machineStart.Program,
        result: "",
        timeUTC: nowUTC,
        elapsed: nowUTC - machineStart.EndTimeUTC,
        active: activeTime,
        tools: toolUse,
        deleteToolSnapshotsFromCntr: machineStart.Counter
      );
      newEvts.Add(machineEnd);

      foreach (var stop in stopGroup)
      {
        pal = pal with
        {
          Faces = pal.Faces.SetItem(
            stop.face.FaceNum,
            stop.face with
            {
              Stops = stop.face.Stops.SetItem(stop.stop.StopIdx, stop.stop with { MachineEnd = machineEnd }),
              Material = stop
                .face.Material.Select(oldMat =>
                  oldMat with
                  {
                    LastCompletedMachiningRouteStopIndex = stop.stop.StopIdx,
                  }
                )
                .ToImmutableList(),
            }
          ),
        };
      }
    }

    return pal with
    {
      Log = newEvts.Count > 0 ? pal.Log.AddRange(newEvts) : pal.Log,
      NewLogEvents = pal.NewLogEvents || newEvts.Count > 0,
    };
  }

  private static string? OutputQueueForMaterial(LoadedFace face, IEnumerable<LogEntry> log)
  {
    var signalQuarantine = log.FirstOrDefault(e => e.LogType == LogType.SignalQuarantine);
    if (signalQuarantine != null)
    {
      return signalQuarantine.LocationName;
    }
    else
    {
      return face.OutputQueue;
    }
  }

  private static Pallet SetUnloading(
    Pallet pal,
    int faceNum,
    int lulNum,
    IRepository db,
    DateTime nowUTC,
    Func<LoadedFace, ImmutableList<InProcessMaterial>>? adjustUnloadingMats
  )
  {
    var face = pal.Faces.GetValueOrDefault(faceNum);
    if (face == null)
      return pal;
    LogEntry? newEvt = null;

    if (face.UnloadStart == null)
    {
      face = face with
      {
        UnloadStart = db.RecordUnloadStart(
          mats: face.Material.Select(m => new EventLogMaterial()
          {
            MaterialID = m.MaterialID,
            Process = m.Process,
            Face = faceNum,
          }),
          pallet: pal.PalletNum,
          lulNum: lulNum,
          timeUTC: nowUTC
        ),
      };
      newEvt = face.UnloadStart;
    }

    var outputQueue = OutputQueueForMaterial(face, pal.Log);
    face = face with
    {
      Material = face
        .Material.Select(oldMat =>
          oldMat with
          {
            LastCompletedMachiningRouteStopIndex = face.Stops.Count - 1,
            Action = new InProcessMaterialAction()
            {
              Type = face.IsFinalProcess
                ? InProcessMaterialAction.ActionType.UnloadToCompletedMaterial
                : InProcessMaterialAction.ActionType.UnloadToInProcess,
              UnloadIntoQueue = outputQueue,
              ElapsedLoadUnloadTime = nowUTC - face.UnloadStart.EndTimeUTC,
            },
          }
        )
        .ToImmutableList(),
    };

    if (adjustUnloadingMats != null)
    {
      face = face with { Material = adjustUnloadingMats(face) };
    }

    return pal with
    {
      Faces = pal.Faces.SetItem(faceNum, face),
      Log = newEvt != null ? pal.Log.Add(newEvt) : pal.Log,
      NewLogEvents = pal.NewLogEvents || newEvt != null,
    };
  }

  private static MaterialToUnloadFromFace? UnloadMaterial(Pallet pal, LoadedFace face)
  {
    if (face.UnloadEnd == null)
    {
      var outputQueue = OutputQueueForMaterial(face, pal.Log);

      return new MaterialToUnloadFromFace()
      {
        MaterialIDToQueue = face.Material.ToImmutableDictionary(m => m.MaterialID, m => outputQueue),
        Process = face.Process,
        FaceNum = face.FaceNum,
        ActiveOperationTime =
          (face.ExpectedUnloadTimeForOnePieceOfMaterial ?? TimeSpan.Zero) * face.Material.Count,
      };
    }

    return null;
  }

  private static DateTime? LoadUnloadStartTime(Pallet pal)
  {
    // A load/unload starts with a LoadBegin event, then a sequence of partial unloads,
    // then the pallet cycle which contains any remaining unloads and the loads.

    var lastPartialUnload = pal.Log.LastOrDefault(e =>
      e.LogType == LogType.LoadUnloadCycle && e.Result == "UNLOAD" && !e.StartOfCycle
    );

    return lastPartialUnload?.EndTimeUTC ?? pal.LoadBegin?.EndTimeUTC;
  }

  private static Pallet SetPartialUnloadComplete(
    Pallet pal,
    int faceNum,
    int lulNum,
<<<<<<< HEAD
=======
    IEnumerable<InProcessMaterial>? materialToLoad,
    IRepository db,
>>>>>>> 6d5c98cc
    FMSSettings fmsSettings,
    IRepository db,
    DateTime nowUTC
  )
  {
    var face = pal.Faces.GetValueOrDefault(faceNum);
    if (face == null)
    {
      return pal;
    }

    IEnumerable<LogEntry>? newEvts = null;

    var toUnload = UnloadMaterial(pal, face);
    if (toUnload != null)
    {
<<<<<<< HEAD
      newEvts = db.RecordPartialUnloadEnd(
        toUnload: [toUnload],
        totalElapsed: nowUTC - (LoadUnloadStartTime(pal) ?? nowUTC),
=======
      var loadingMatIds = materialToLoad?.Select(m => m.MaterialID).ToHashSet() ?? new HashSet<long>();
      Dictionary<long, string>? queues = null;
      var outputQueue = OutputQueueForMaterial(face, pal.Log);

      if (!string.IsNullOrEmpty(outputQueue) && fmsSettings.Queues.ContainsKey(outputQueue))
      {
        foreach (var mat in face.Material)
        {
          if (loadingMatIds.Contains(mat.MaterialID))
          {
            continue;
          }
          queues ??= [];
          queues[mat.MaterialID] = outputQueue;
        }
      }
      else if (
        !string.IsNullOrEmpty(outputQueue)
        && fmsSettings.ExternalQueues.TryGetValue(outputQueue, out var serverName)
      )
      {
        sendToExternal = face.Material.Select(mat => new MaterialToSendToExternalQueue()
        {
          Server = serverName,
          PartName = mat.PartName,
          Queue = outputQueue,
          Serial = mat.Serial ?? "",
        });
      }

      newEvts = db.RecordUnloadEnd(
        mats: face.Material.Select(m => new EventLogMaterial()
        {
          MaterialID = m.MaterialID,
          Process = m.Process,
          Face = faceNum,
        }),
>>>>>>> 6d5c98cc
        pallet: pal.PalletNum,
        lulNum: lulNum,
        timeUTC: nowUTC,
        externalQueues: fmsSettings.ExternalQueues
      );
    }

    return pal with
    {
      Faces = pal.Faces.Remove(faceNum),
      Log = newEvts != null ? pal.Log.AddRange(newEvts) : pal.Log,
      NewLogEvents = pal.NewLogEvents || newEvts != null,
    };
  }

  private static ImmutableList<(
    MaterialToLoadOntoFace,
    Func<IEnumerable<LogEntry>, LoadedFace>
  )> CalcMaterialToLoad(
    int palletNum,
    IEnumerable<InProcessMaterial> materialToLoad,
    IJobCacheWithDefaultStops jobs
  )
  {
    return materialToLoad
      .Where(m =>
        m.Action.Type == InProcessMaterialAction.ActionType.Loading && m.Action.LoadOntoPalletNum == palletNum
      )
      .GroupBy(m => m.Action.LoadOntoFace ?? 1)
      .Select(face =>
      {
        var job = jobs.Lookup(face.First().JobUnique);
        var process = face.First().Action.ProcessAfterLoad ?? 1;
        var path = face.First().Action.PathAfterLoad ?? 1;

        var matOnFaceAfterLoad = face.Select(m =>
            m with
            {
              Process = process,
              Path = path,
              LastCompletedMachiningRouteStopIndex = null,
              Action = new InProcessMaterialAction() { Type = InProcessMaterialAction.ActionType.Waiting },
              Location = new InProcessMaterialLocation()
              {
                Type = InProcessMaterialLocation.LocType.OnPallet,
                PalletNum = palletNum,
                Face = face.Key,
              },
            }
          )
          .ToImmutableList();

        IReadOnlyList<MachiningStop> stops;
        bool isFinalProcess;
        string? outputQueue;
        TimeSpan? expectedLoadTimeForOnePieceOfMaterial;
        TimeSpan? expectedUnloadTimeForOnePieceOfMaterial;
        if (job != null)
        {
          stops = job.Processes[process - 1].Paths[path - 1].Stops;
          isFinalProcess = process == job.Processes.Count;
          outputQueue = job.Processes[process - 1].Paths[path - 1].OutputQueue;
          expectedLoadTimeForOnePieceOfMaterial = job.Processes[process - 1].Paths[path - 1].ExpectedLoadTime;
          expectedUnloadTimeForOnePieceOfMaterial = job.Processes[process - 1]
            .Paths[path - 1]
            .ExpectedUnloadTime;
        }
        else
        {
          var info = jobs.DefaultPathInfo(matOnFaceAfterLoad);
          stops = info.Stops;
          isFinalProcess = info.IsFinalProcess;
          outputQueue = info.OutputQueue;
          expectedLoadTimeForOnePieceOfMaterial = info.ExpectedLoadTimeForOnePieceOfMaterial;
          expectedUnloadTimeForOnePieceOfMaterial = info.ExpectedUnloadTimeForOnePieceOfMaterial;
        }

        var matToLoad = (
          new MaterialToLoadOntoFace()
          {
            FaceNum = face.Key,
            Process = process,
            Path = path,
            ActiveOperationTime = (expectedLoadTimeForOnePieceOfMaterial ?? TimeSpan.Zero) * face.Count(),
            MaterialIDs = face.Select(m => m.MaterialID).ToImmutableList(),
          }
        );

        Func<IEnumerable<LogEntry>, LoadedFace> newFace = loadEnds => new LoadedFace()
        {
          FaceNum = face.Key,
          Job = job,
          Process = process,
          Path = path,
          IsFinalProcess = isFinalProcess,
          OutputQueue = outputQueue,
          ExpectedUnloadTimeForOnePieceOfMaterial = expectedUnloadTimeForOnePieceOfMaterial,
          LoadEnd = loadEnds.First(e =>
            e.LogType == LogType.LoadUnloadCycle
            && e.Material.Any(m => face.Any(f => f.MaterialID == m.MaterialID))
          ),
          Stops = stops
            .Select(
              (stop, stopIdx) =>
                new MachiningStopAndEvents()
                {
                  StopIdx = stopIdx,
                  StationGroup = stop.StationGroup,
                  Program = stop.Program,
                  Stations = stop.Stations,
                  ExpectedCycleTime = stop.ExpectedCycleTime,
                  ProgramRevision = stop.ProgramRevision,
                  MachineStart = null,
                  MachineEnd = null,
                }
            )
            .ToImmutableList(),
          Material = matOnFaceAfterLoad,
          UnloadStart = null,
          UnloadEnd = null,
        };

        return (matToLoad, newFace);
      })
      .ToImmutableList();
  }

  private static bool CheckMaterialMatches(Pallet pal, IEnumerable<InProcessMaterial>? materialToLoad)
  {
    if (materialToLoad == null || !materialToLoad.Any())
    {
      // no material to load, check if there is any material on the pallet
      return pal.Faces.Count == 0;
    }

    if (pal.Faces.Count == 0)
    {
      // material to load, but no faces
      return false;
    }

    var mats = materialToLoad.ToLookup(m =>
      m.Action.Type == InProcessMaterialAction.ActionType.Loading ? m.Action.LoadOntoFace : m.Location.Face
    );

    if (mats.Count != pal.Faces.Count)
    {
      // different number of faces
      return false;
    }

    foreach (var faceToLoad in mats)
    {
      if (faceToLoad.Key.HasValue && pal.Faces.TryGetValue(faceToLoad.Key.Value, out var face))
      {
        // check if list of (MaterialID, Proc)s is different
        if (
          !faceToLoad
            .Select(m =>
              (
                m.MaterialID,
                (
                  m.Action.Type == InProcessMaterialAction.ActionType.Loading
                    ? m.Action.ProcessAfterLoad
                    : null
                ) ?? m.Process
              )
            )
            .OrderBy(mid => mid)
            .SequenceEqual(face.Material.Select(m => (m.MaterialID, m.Process)).OrderBy(mid => mid))
        )
        {
          return false;
        }
      }
      else
      {
        // face not found
        return false;
      }
    }

    return true;
  }

  private static Pallet CompletePalletCycle(
    Pallet pal,
    int loadNum,
    IEnumerable<InProcessMaterial>? materialToLoad,
    IRepository db,
    FMSSettings fmsSettings,
    IJobCacheWithDefaultStops jobs,
    DateTime nowUTC
  )
  {
    var toUnload = new List<MaterialToUnloadFromFace>();
    foreach (var face in pal.Faces.Values)
    {
      var u = UnloadMaterial(pal, face);
      if (u != null)
      {
        toUnload.Add(u);
      }
    }

    var matsToLoad =
      materialToLoad != null
        ? CalcMaterialToLoad(palletNum: pal.PalletNum, materialToLoad: materialToLoad, jobs: jobs)
        : ImmutableList<(MaterialToLoadOntoFace, Func<IEnumerable<LogEntry>, LoadedFace>)>.Empty;

    var newEvts = db.RecordLoadUnloadComplete(
      toLoad: matsToLoad.Select((m) => m.Item1).ToImmutableList(),
      toUnload: toUnload,
      previouslyLoaded: null, // TODO: previouslyLoaded
      previouslyUnloaded: null, // TODO: previouslyUnloaded
      lulNum: loadNum,
      pallet: pal.PalletNum,
      totalElapsed: nowUTC - (LoadUnloadStartTime(pal) ?? nowUTC),
      timeUTC: nowUTC,
<<<<<<< HEAD
      externalQueues: fmsSettings.ExternalQueues
=======
      generateSerials: false,
      matFromPendingLoads: null,
      additionalLoads: new[]
      {
        new MaterialToLoadOntoPallet()
        {
          LoadStation = loadNum,
          Faces = matsToLoad.Select(m => m.Item1).ToImmutableList(),
          Elapsed =
            unloadStartTime.HasValue ? nowUTC - unloadStartTime.Value
            : pal.LoadBegin != null ? nowUTC - pal.LoadBegin.EndTimeUTC
            : TimeSpan.Zero,
        },
      }
>>>>>>> 6d5c98cc
    );

    var cycleEvt = newEvts.First(e => e.LogType == LogType.PalletCycle);
    var loadEvts = newEvts.Where(e => e.EndTimeUTC > nowUTC).ToImmutableList();

    var newFaces = ImmutableDictionary.CreateBuilder<int, LoadedFace>();
    foreach (var (_, face) in matsToLoad)
    {
      var loadedFace = face(loadEvts);
      newFaces.Add(loadedFace.FaceNum, loadedFace);
    }

    pal = pal with
    {
      Faces = newFaces.ToImmutable(),
      Log = loadEvts.ToImmutableList(),
      NewLogEvents = true,
      LastPalletCycle = cycleEvt,
    };

    return pal;
  }
}<|MERGE_RESOLUTION|>--- conflicted
+++ resolved
@@ -457,39 +457,6 @@
         }
         return pal;
 
-<<<<<<< HEAD
-=======
-      case LoadedPalletStatus.CompletePalletCycle complete:
-        pal = SetMachineNotRunning(pal: pal, db: db, machineControl: machineControl, nowUTC: nowUTC);
-        DateTime? unloadStartTime = null;
-        foreach (var face in pal.Faces.Values)
-        {
-          pal = SetUnloadComplete(
-            pal: pal,
-            faceNum: face.FaceNum,
-            lulNum: complete.LoadNum,
-            fmsSettings: settings,
-            materialToLoad: complete.MaterialToLoad,
-            db: db,
-            nowUTC: nowUTC
-          );
-          if (face.UnloadStart != null)
-          {
-            unloadStartTime = face.UnloadStart.EndTimeUTC;
-          }
-        }
-        pal = CompletePalletCycle(
-          pal: pal,
-          loadNum: complete.LoadNum,
-          materialToLoad: complete.MaterialToLoad,
-          unloadStartTime: unloadStartTime,
-          jobs: jobs,
-          db: db,
-          nowUTC: nowUTC
-        );
-        return pal;
-
->>>>>>> 6d5c98cc
       default:
         throw new ArgumentException("Unknown pallet status", nameof(status));
     }
@@ -794,11 +761,7 @@
     Pallet pal,
     int faceNum,
     int lulNum,
-<<<<<<< HEAD
-=======
     IEnumerable<InProcessMaterial>? materialToLoad,
-    IRepository db,
->>>>>>> 6d5c98cc
     FMSSettings fmsSettings,
     IRepository db,
     DateTime nowUTC
@@ -815,49 +778,23 @@
     var toUnload = UnloadMaterial(pal, face);
     if (toUnload != null)
     {
-<<<<<<< HEAD
+      if (materialToLoad != null)
+      {
+        foreach (var m in materialToLoad)
+        {
+          if (toUnload.MaterialIDToQueue.ContainsKey(m.MaterialID))
+          {
+            // ensure material being loaded isn't sent to a queue
+            toUnload = toUnload with
+            {
+              MaterialIDToQueue = toUnload.MaterialIDToQueue.Add(m.MaterialID, null),
+            };
+          }
+        }
+      }
       newEvts = db.RecordPartialUnloadEnd(
         toUnload: [toUnload],
         totalElapsed: nowUTC - (LoadUnloadStartTime(pal) ?? nowUTC),
-=======
-      var loadingMatIds = materialToLoad?.Select(m => m.MaterialID).ToHashSet() ?? new HashSet<long>();
-      Dictionary<long, string>? queues = null;
-      var outputQueue = OutputQueueForMaterial(face, pal.Log);
-
-      if (!string.IsNullOrEmpty(outputQueue) && fmsSettings.Queues.ContainsKey(outputQueue))
-      {
-        foreach (var mat in face.Material)
-        {
-          if (loadingMatIds.Contains(mat.MaterialID))
-          {
-            continue;
-          }
-          queues ??= [];
-          queues[mat.MaterialID] = outputQueue;
-        }
-      }
-      else if (
-        !string.IsNullOrEmpty(outputQueue)
-        && fmsSettings.ExternalQueues.TryGetValue(outputQueue, out var serverName)
-      )
-      {
-        sendToExternal = face.Material.Select(mat => new MaterialToSendToExternalQueue()
-        {
-          Server = serverName,
-          PartName = mat.PartName,
-          Queue = outputQueue,
-          Serial = mat.Serial ?? "",
-        });
-      }
-
-      newEvts = db.RecordUnloadEnd(
-        mats: face.Material.Select(m => new EventLogMaterial()
-        {
-          MaterialID = m.MaterialID,
-          Process = m.Process,
-          Face = faceNum,
-        }),
->>>>>>> 6d5c98cc
         pallet: pal.PalletNum,
         lulNum: lulNum,
         timeUTC: nowUTC,
@@ -1077,24 +1014,7 @@
       pallet: pal.PalletNum,
       totalElapsed: nowUTC - (LoadUnloadStartTime(pal) ?? nowUTC),
       timeUTC: nowUTC,
-<<<<<<< HEAD
       externalQueues: fmsSettings.ExternalQueues
-=======
-      generateSerials: false,
-      matFromPendingLoads: null,
-      additionalLoads: new[]
-      {
-        new MaterialToLoadOntoPallet()
-        {
-          LoadStation = loadNum,
-          Faces = matsToLoad.Select(m => m.Item1).ToImmutableList(),
-          Elapsed =
-            unloadStartTime.HasValue ? nowUTC - unloadStartTime.Value
-            : pal.LoadBegin != null ? nowUTC - pal.LoadBegin.EndTimeUTC
-            : TimeSpan.Zero,
-        },
-      }
->>>>>>> 6d5c98cc
     );
 
     var cycleEvt = newEvts.First(e => e.LogType == LogType.PalletCycle);
