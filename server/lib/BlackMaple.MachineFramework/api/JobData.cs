/* Copyright (c) 2018, John Lenz

All rights reserved.

Redistribution and use in source and binary forms, with or without
modification, are permitted provided that the following conditions are met:

    * Redistributions of source code must retain the above copyright
      notice, this list of conditions and the following disclaimer.

    * Redistributions in binary form must reproduce the above
      copyright notice, this list of conditions and the following
      disclaimer in the documentation and/or other materials provided
      with the distribution.

    * Neither the name of John Lenz, Black Maple Software, SeedTactics,
      nor the names of other contributors may be used to endorse or
      promote products derived from this software without specific
      prior written permission.

THIS SOFTWARE IS PROVIDED BY THE COPYRIGHT HOLDERS AND CONTRIBUTORS
"AS IS" AND ANY EXPRESS OR IMPLIED WARRANTIES, INCLUDING, BUT NOT
LIMITED TO, THE IMPLIED WARRANTIES OF MERCHANTABILITY AND FITNESS FOR
A PARTICULAR PURPOSE ARE DISCLAIMED. IN NO EVENT SHALL THE COPYRIGHT
OWNER OR CONTRIBUTORS BE LIABLE FOR ANY DIRECT, INDIRECT, INCIDENTAL,
SPECIAL, EXEMPLARY, OR CONSEQUENTIAL DAMAGES (INCLUDING, BUT NOT
LIMITED TO, PROCUREMENT OF SUBSTITUTE GOODS OR SERVICES; LOSS OF USE,
DATA, OR PROFITS; OR BUSINESS INTERRUPTION) HOWEVER CAUSED AND ON ANY
THEORY OF LIABILITY, WHETHER IN CONTRACT, STRICT LIABILITY, OR TORT
(INCLUDING NEGLIGENCE OR OTHERWISE) ARISING IN ANY WAY OUT OF THE USE
OF THIS SOFTWARE, EVEN IF ADVISED OF THE POSSIBILITY OF SUCH DAMAGE.
 */

using System;
using System.Collections.Generic;
using System.Linq;
using System.Runtime.Serialization;

namespace BlackMaple.MachineWatchInterface
{

  //stores information about a single "stop" of the pallet in a route
  [Serializable, DataContract]
  public class JobMachiningStop
  {
    public string StationGroup
    {
      get { return _statGroup; }
      set { _statGroup = value; }
    }

    public TimeSpan ExpectedCycleTime
    {
      get { return _expectedCycleTime; }
      set { _expectedCycleTime = value; }
    }

    public string ProgramName { get => _program; set => _program = value; }

    public long? ProgramRevision { get => _programRevision; set => _programRevision = value; }

    public IList<int> Stations
    {
      get
      {
        if (_stations == null) _stations = new List<int>();
        return _stations;
      }
    }


    //Key is tool name, value is expected elapsed time
    public IDictionary<string, TimeSpan> Tools
    {
      get { return _tools; }
    }

    public JobMachiningStop(string sGroup)
    {
      _statGroup = sGroup;
      _stations = new List<int>();
      _tools = new Dictionary<string, TimeSpan>();
      _expectedCycleTime = TimeSpan.Zero;
    }

    public JobMachiningStop(JobMachiningStop stop)
    {
      _statGroup = stop._statGroup;
<<<<<<< HEAD
      if (_stations == null)
        _stations = new List<int>();
      else
        _stations = new List<int>(_stations);
=======
      _stations = new List<int>(stop._stations);
>>>>>>> 3a45aa6a
      _program = stop._program;
      _programRevision = stop._programRevision;
      _expectedCycleTime = stop._expectedCycleTime;
      _tools = new Dictionary<string, TimeSpan>(stop._tools);
    }

    [DataMember(Name = "StationNums")]
    private List<int> _stations;

    [DataMember(Name = "Program")]
    private string _program;

    [DataMember(Name = "ProgramRevision")]
    private long? _programRevision;

    [DataMember(Name = "Tools", IsRequired = true)]
    private Dictionary<string, TimeSpan> _tools; //key is tool, value is expected cutting time

    [DataMember(Name = "StationGroup", IsRequired = true)]
    private string _statGroup;

    [DataMember(Name = "ExpectedCycleTime", IsRequired = true)]
    private TimeSpan _expectedCycleTime;

    private JobMachiningStop() { } //for json deserialization

    // include old stations format for backwards compatibility
    [DataMember(Name = "Stations", IsRequired = false), Obsolete]
    private Dictionary<int, string> OldPrograms
    {
      get
      {
        if (_stations == null) return null;
        var d = new Dictionary<int, string>();
        foreach (var s in _stations)
        {
          d[s] = _program;
        }
        return d;
      }
      set
      {
        _stations = value.Keys.ToList();
        if (value.Count > 0)
        {
          _program = value.Values.First();
          _programRevision = 0;
        }
      }
    }
  }

  [Serializable, DataContract]
  public class JobInspectionData
  {
    [DataMember(IsRequired = true)]
    public readonly string InspectionType;

    //There are two possible ways of triggering an exception: counts and frequencies.
    // * For counts, the MaxVal will contain a number larger than zero and RandomFreq will contain -1
    // * For frequencies, the value of MaxVal is -1 and RandomFreq contains
    //   the frequency as a number between 0 and 1.

    //Every time a material completes, the counter string is expanded (see below).
    [DataMember(IsRequired = true)]
    public readonly string Counter;

    //For each completed material, the counter is incremented.  If the counter is equal to MaxVal,
    //we signal an inspection and reset the counter to 0.
    [DataMember(IsRequired = true)]
    public readonly int MaxVal;

    //The random frequency of inspection
    [DataMember(IsRequired = true)]
    public readonly double RandomFreq;

    //If the last inspection signaled for this counter was longer than TimeInterval,
    //signal an inspection.  This can be disabled by using TimeSpan.Zero
    [DataMember(IsRequired = true)]
    public readonly TimeSpan TimeInterval;

    //If set to -1, the entire job should be inspected once the job completes.
    //If set to a positive number, only that process should have the inspection triggered.
    [DataMember(IsRequired = true)]
    public readonly int InspectSingleProcess;

    public JobInspectionData(string iType, string ctr, int max, TimeSpan interval, int inspSingleProc = -1)
    {
      InspectionType = iType;
      Counter = ctr;
      MaxVal = max;
      TimeInterval = interval;
      RandomFreq = -1;
      InspectSingleProcess = inspSingleProc;
    }
    public JobInspectionData(string iType, string ctr, double frequency, TimeSpan interval, int inspSingleProc = -1)
    {
      InspectionType = iType;
      Counter = ctr;
      MaxVal = -1;
      TimeInterval = interval;
      RandomFreq = frequency;
      InspectSingleProcess = inspSingleProc;
    }
    public JobInspectionData(JobInspectionData insp)
    {
      InspectionType = insp.InspectionType;
      Counter = insp.Counter;
      MaxVal = insp.MaxVal;
      TimeInterval = insp.TimeInterval;
      RandomFreq = insp.RandomFreq;
      InspectSingleProcess = insp.InspectSingleProcess;
    }

    private JobInspectionData() { } //for json deserialization

    //The final counter string is determined by replacing following substrings in the counter
    public static string PalletFormatFlag(int proc)
    {
      return "%pal" + proc.ToString() + "%";
    }
    public static string LoadFormatFlag(int proc)
    {
      return "%load" + proc.ToString() + "%";
    }
    public static string UnloadFormatFlag(int proc)
    {
      return "%unload" + proc.ToString() + "%";
    }
    public static string StationFormatFlag(int proc, int routeNum)
    {
      return "%stat" + proc.ToString() + "," + routeNum.ToString() + "%";
    }
  }

  [Serializable, DataContract]
  public class JobHoldPattern
  {
    // All of the following hold types are an OR, meaning if any one of them says a hold is in effect,
    // the job is on hold.

    [DataMember(IsRequired = true)]
    public bool UserHold;

    [DataMember(IsRequired = true)]
    public string ReasonForUserHold;

    //A list of timespans the job should be on hold/not on hold.
    //During the first timespan, the job is on hold.
    [DataMember(IsRequired = true)]
    public readonly IList<TimeSpan> HoldUnholdPattern;

    [DataMember(IsRequired = true)]
    public DateTime HoldUnholdPatternStartUTC;

    [DataMember(IsRequired = true)]
    public bool HoldUnholdPatternRepeats;

    public bool IsJobOnHold
    {
      get
      {
        bool hold;
        DateTime next;

        HoldInformation(DateTime.UtcNow, out hold, out next);

        return hold;
      }
    }

    // Given a time, allows you to calculate if the hold is active
    // and the next transition time.
    public void HoldInformation(DateTime nowUTC,
                                out bool isOnHold,
                                out DateTime nextTransitionUTC)
    {

      if (UserHold)
      {
        isOnHold = true;
        nextTransitionUTC = DateTime.MaxValue;
        return;
      }

      if (HoldUnholdPattern.Count == 0)
      {
        isOnHold = false;
        nextTransitionUTC = DateTime.MaxValue;
        return;
      }

      //check that the hold pattern has a non-zero timespan.
      //Without this check we will get in an infinite loop below.
      bool foundSpan = false;
      foreach (var span in HoldUnholdPattern)
      {
        if (span.Ticks > 0)
        {
          foundSpan = true;
          break;
        }
      }
      if (!foundSpan)
      {
        //If not, then we are not on hold.
        isOnHold = false;
        nextTransitionUTC = DateTime.MaxValue;
        return;
      }

      if (nowUTC < HoldUnholdPatternStartUTC)
      {
        isOnHold = false;
        nextTransitionUTC = HoldUnholdPatternStartUTC;
      }

      //Start with a span from the current time to the start time.
      //We will remove time from this span until it goes negative, indicating
      //that we have found the point in the pattern containing the current time.
      var remainingSpan = nowUTC.Subtract(HoldUnholdPatternStartUTC);

      int curIndex = 0;

      do
      {

        // Decrement the time.
        remainingSpan = remainingSpan.Subtract(HoldUnholdPattern[curIndex]);

        // If we pass 0, we have found the span with the current time.
        if (remainingSpan.Ticks < 0)
        {
          //since remainingSpan is negative, we subtract to add the time to the next transition.
          isOnHold = (curIndex % 2 == 0);
          nextTransitionUTC = nowUTC.Subtract(remainingSpan);
          return;
        }

        curIndex += 1;

        // check for repeat patterns
        if (curIndex >= HoldUnholdPattern.Count && HoldUnholdPatternRepeats)
          curIndex = 0;

      } while (curIndex < HoldUnholdPattern.Count && remainingSpan.Ticks > 0);

      //We are past the end of the pattern, so we are not on hold.
      isOnHold = false;
      nextTransitionUTC = DateTime.MaxValue;
    }

    public JobHoldPattern()
    {
      UserHold = false;
      ReasonForUserHold = "";

      HoldUnholdPattern = new List<TimeSpan>();
      HoldUnholdPatternStartUTC = new DateTime(2000, 1, 1);
      HoldUnholdPatternRepeats = false;
    }

    public JobHoldPattern(JobHoldPattern pattern)
    {
      UserHold = pattern.UserHold;
      ReasonForUserHold = pattern.ReasonForUserHold;
      HoldUnholdPattern = new List<TimeSpan>(pattern.HoldUnholdPattern);
      HoldUnholdPatternStartUTC = pattern.HoldUnholdPatternStartUTC;
      HoldUnholdPatternRepeats = pattern.HoldUnholdPatternRepeats;
    }
  }

  [Serializable, DataContract]
  public class JobPlan
  {
    public string UniqueStr
    {
      get { return _uniqueStr; }
    }

    //general info about the route

    //The overall starting time of the period when we expect the job to run.
    //Note that the job might not immediately start at this point, the expected
    //start time from the simulation is passed per path in the SimulatedStartingTime
    public DateTime RouteStartingTimeUTC
    {
      get { return _routeStartUTC; }
      set { _routeStartUTC = value; }
    }
    public DateTime RouteEndingTimeUTC
    {
      get { return _routeEndUTC; }
      set { _routeEndUTC = value; }
    }
    public bool Archived
    {
      get { return _archived; }
      set { _archived = value; }
    }
    public string ScheduleId
    {
      get { return _scheduleId; }
      set { _scheduleId = value; }
    }
    public bool JobCopiedToSystem
    {
      get { return _copiedToSystem; }
      set { _copiedToSystem = value; }
    }
    public int Priority
    { // larger number means higher priority
      get { return _priority; }
      set { _priority = value; }
    }
    public string PartName
    {
      get { return _partName; }
      set { _partName = value; }
    }
    public string Comment
    {
      get { return _comment; }
      set { _comment = value; }
    }
    public int NumProcesses
    {
      get { return _procPath.Length; }
    }
    public bool ManuallyCreatedJob
    {
      get { return _manuallyCreated; }
      set { _manuallyCreated = value; }
    }
    public bool CreateMarkerData
    {
      get { return _createMarker; }
      set { _createMarker = value; }
    }
    public ICollection<string> ScheduledBookingIds
    {
      get { return _scheduledIds; }
    }
    public int GetNumPaths(int process)
    {
      if (process >= 1 && process <= NumProcesses)
      {
        return _procPath[process - 1].NumPaths;
      }
      else
      {
        throw new IndexOutOfRangeException("Invalid process number");
      }
    }
    public int GetPathGroup(int process, int path)
    {
      if (process >= 1 && process <= NumProcesses && path >= 1 && path <= GetNumPaths(process))
      {
        return _procPath[process - 1][path - 1].PathGroup;
      }
      else
      {
        throw new IndexOutOfRangeException("Invalid process or path number");
      }
    }
    public void SetPathGroup(int process, int path, int pgroup)
    {
      if (process >= 1 && process <= NumProcesses && path >= 1 && path <= GetNumPaths(process))
      {
        _procPath[process - 1].Paths[path - 1].PathGroup = pgroup;
      }
      else
      {
        throw new IndexOutOfRangeException("Invalid process or path number");
      }
    }


    // Hold Status
    public JobHoldPattern HoldEntireJob
    {
      get { return _holdJob; }
      set { _holdJob = value; }
    }
    public JobHoldPattern HoldMachining(int process, int path)
    {
      if (process >= 1 && process <= NumProcesses && path >= 1 && path <= GetNumPaths(process))
      {
        return _procPath[process - 1][path - 1].HoldMachining;
      }
      else
      {
        throw new IndexOutOfRangeException("Invalid process or path number");
      }
    }
    public void SetHoldMachining(int process, int path, JobHoldPattern hold)
    {
      if (process >= 1 && process <= NumProcesses && path >= 1 && path <= GetNumPaths(process))
      {
        _procPath[process - 1].Paths[path - 1].HoldMachining = hold;
      }
      else
      {
        throw new IndexOutOfRangeException("Invalid process or path number");
      }
    }
    public JobHoldPattern HoldLoadUnload(int process, int path)
    {
      if (process >= 1 && process <= NumProcesses && path >= 1 && path <= GetNumPaths(process))
      {
        return _procPath[process - 1][path - 1].HoldLoadUnload;
      }
      else
      {
        throw new IndexOutOfRangeException("Invalid process or path number");
      }
    }
    public void SetHoldLoadUnload(int process, int path, JobHoldPattern hold)
    {
      if (process >= 1 && process <= NumProcesses && path >= 1 && path <= GetNumPaths(process))
      {
        _procPath[process - 1].Paths[path - 1].HoldLoadUnload = hold;
      }
      else
      {
        throw new IndexOutOfRangeException("Invalid process or path number");
      }
    }

    // Planned cycles
    public int GetPlannedCyclesOnFirstProcess(int path)
    {
      if (path >= 1 && path <= _pCycles.Length)
      {
        return _pCycles[path - 1];
      }
      else
      {
        throw new IndexOutOfRangeException("Invalid path number");
      }
    }
    public void SetPlannedCyclesOnFirstProcess(int path, int numCycles)
    {
      if (path >= 1 && path <= _pCycles.Length)
      {
        _pCycles[path - 1] = numCycles;
      }
      else
      {
        throw new IndexOutOfRangeException("Invalid path number");
      }
    }

    //Simulated Starting Time
    public DateTime GetSimulatedStartingTimeUTC(int process, int path)
    {
      if (process >= 1 && process <= NumProcesses && path >= 1 && path <= GetNumPaths(process))
      {
        return _procPath[process - 1][path - 1].SimulatedStartingUTC;
      }
      else
      {
        throw new IndexOutOfRangeException("Invalid process or path number");
      }
    }
    public void SetSimulatedStartingTimeUTC(int process, int path, DateTime startUTC)
    {
      if (process >= 1 && process <= NumProcesses && path >= 1 && path <= GetNumPaths(process))
      {
        _procPath[process - 1].Paths[path - 1].SimulatedStartingUTC = startUTC;
      }
      else
      {
        throw new IndexOutOfRangeException("Invalid process or path number");
      }
    }
    public IEnumerable<SimulatedProduction> GetSimulatedProduction(int process, int path)
    {
      if (process >= 1 && process <= NumProcesses && path >= 1 && path <= GetNumPaths(process))
      {
        return _procPath[process - 1][path - 1].SimulatedProduction;
      }
      else
      {
        throw new IndexOutOfRangeException("Invalid process or path number");
      }
    }
    public void SetSimulatedProduction(int process, int path, IEnumerable<SimulatedProduction> prod)
    {
      if (process >= 1 && process <= NumProcesses && path >= 1 && path <= GetNumPaths(process))
      {
        _procPath[process - 1].Paths[path - 1].SimulatedProduction = new List<SimulatedProduction>(prod);
      }
      else
      {
        throw new IndexOutOfRangeException("Invalid process or path number");
      }
    }
    public TimeSpan GetSimulatedAverageFlowTime(int process, int path)
    {
      if (process >= 1 && process <= NumProcesses && path >= 1 && path <= GetNumPaths(process))
      {
        return _procPath[process - 1][path - 1].SimulatedAverageFlowTime;
      }
      else
      {
        throw new IndexOutOfRangeException("Invalid process or path number");
      }
    }
    public void SetSimulatedAverageFlowTime(int process, int path, TimeSpan t)
    {
      if (process >= 1 && process <= NumProcesses && path >= 1 && path <= GetNumPaths(process))
      {
        _procPath[process - 1].Paths[path - 1].SimulatedAverageFlowTime = t;
      }
      else
      {
        throw new IndexOutOfRangeException("Invalid process or path number");
      }
    }

    //pallet and fixture information
    public void AddProcessOnPallet(int process, int path, string pallet)
    {
      if (process >= 1 && process <= NumProcesses && path >= 1 && path <= GetNumPaths(process))
      {
        _procPath[process - 1][path - 1].Pallets.Add(pallet);
      }
      else
      {
        throw new IndexOutOfRangeException("Invalid process or path number");
      }
    }
    public void SetFixtureFace(int process, int path, string fixture, int face)
    {
      if (process >= 1 && process <= NumProcesses && path >= 1 && path <= GetNumPaths(process))
      {
        _procPath[process - 1].Paths[path - 1].Fixture = fixture;
        _procPath[process - 1].Paths[path - 1].Face = face;
      }
      else
      {
        throw new IndexOutOfRangeException("Invalid process or path number");
      }

    }
    public IEnumerable<string> PlannedPallets(int process, int path)
    {
      if (process >= 1 && process <= NumProcesses && path >= 1 && path <= GetNumPaths(process))
      {
        return _procPath[process - 1][path - 1].Pallets;
      }
      else
      {
        throw new IndexOutOfRangeException("Invalid process or path number");
      }
    }
#if NET35
    // tuples don't work in net3.5
    public void PlannedFixture(int process, int path, out string fixture, out int face)
    {
      if (process >= 1 && process <= NumProcesses && path >= 1 && path <= GetNumPaths(process))
      {
        fixture = _procPath[process - 1][path - 1].Fixture;
        face = _procPath[process - 1][path - 1].Face ?? 1;
      }
      else
      {
        throw new IndexOutOfRangeException("Invalid process or path number");
      }
    }
#else
    public (string fixture, int face) PlannedFixture(int process, int path)
    {
      if (process >= 1 && process <= NumProcesses && path >= 1 && path <= GetNumPaths(process))
      {
        return (fixture: _procPath[process - 1][path - 1].Fixture, face: _procPath[process - 1][path - 1].Face ?? 1);
      }
      else
      {
        throw new IndexOutOfRangeException("Invalid process or path number");
      }
    }
#endif
    public IEnumerable<string> AllPlannedPallets()
    {
      var ret = new List<string>();
      for (int process = 0; process < NumProcesses; process++)
      {
        for (int path = 0; path < GetNumPaths(process + 1); path++)
        {
          foreach (string pal in _procPath[process][path].Pallets)
          {
            if (!ret.Contains(pal))
              ret.Add(pal);
          }
        }
      }
      return ret;
    }
    public bool HasPallet(int process, int path, string pallet)
    {
      if (process >= 1 && process <= NumProcesses && path >= 1 && path <= GetNumPaths(process))
      {
        return _procPath[process - 1][path - 1].Pallets.Contains(pallet);
      }
      else
      {
        throw new IndexOutOfRangeException("Invalid process or path number");
      }
    }
    public int PartsPerPallet(int process, int path)
    {
      if (process >= 1 && process <= NumProcesses && path >= 1 && path <= GetNumPaths(process))
      {
        return _procPath[process - 1][path - 1].PartsPerPallet;
      }
      else
      {
        throw new IndexOutOfRangeException("Invalid process or path number");
      }
    }
    public void SetPartsPerPallet(int process, int path, int partsPerPallet)
    {
      if (process >= 1 && process <= NumProcesses && path >= 1 && path <= GetNumPaths(process))
      {
        _procPath[process - 1].Paths[path - 1].PartsPerPallet = partsPerPallet;
      }
      else
      {
        throw new IndexOutOfRangeException("Invalid process or path number");
      }
    }

    public IEnumerable<int> LoadStations(int process, int path)
    {
      if (process >= 1 && process <= NumProcesses && path >= 1 && path <= GetNumPaths(process))
      {
        return _procPath[process - 1][path - 1].Load;
      }
      else
      {
        throw new IndexOutOfRangeException("Invalid process or path number");
      }
    }
    public void AddLoadStation(int process, int path, int statNum)
    {
      if (process >= 1 && process <= NumProcesses && path >= 1 && path <= GetNumPaths(process))
      {
        _procPath[process - 1][path - 1].Load.Add(statNum);
      }
      else
      {
        throw new IndexOutOfRangeException("Invalid process or path number");
      }
    }
    //Expected Load time is per material, need to multiply by PartsPerPallet to get total time
    public TimeSpan GetExpectedLoadTime(int process, int path)
    {
      if (process >= 1 && process <= NumProcesses && path >= 1 && path <= GetNumPaths(process))
      {
        return _procPath[process - 1].Paths[path - 1].ExpectedLoadTime;
      }
      else
      {
        throw new IndexOutOfRangeException("Invalid process or path number");
      }
    }
    public void SetExpectedLoadTime(int process, int path, TimeSpan t)
    {
      if (process >= 1 && process <= NumProcesses && path >= 1 && path <= GetNumPaths(process))
      {
        _procPath[process - 1].Paths[path - 1].ExpectedLoadTime = t;
      }
      else
      {
        throw new IndexOutOfRangeException("Invalid process or path number");
      }
    }
    public IEnumerable<int> UnloadStations(int process, int path)
    {
      if (process >= 1 && process <= NumProcesses && path >= 1 && path <= GetNumPaths(process))
      {
        return _procPath[process - 1][path - 1].Unload;
      }
      else
      {
        throw new IndexOutOfRangeException("Invalid process or path number");
      }
    }
    public void AddUnloadStation(int process, int path, int statNum)
    {
      if (process >= 1 && process <= NumProcesses && path >= 1 && path <= GetNumPaths(process))
      {
        _procPath[process - 1][path - 1].Unload.Add(statNum);
      }
      else
      {
        throw new IndexOutOfRangeException("Invalid process or path number");
      }
    }
    //Expected Unload time is per material, need to multiply by PartsPerPallet to get total time
    public TimeSpan GetExpectedUnloadTime(int process, int path)
    {
      if (process >= 1 && process <= NumProcesses && path >= 1 && path <= GetNumPaths(process))
      {
        return _procPath[process - 1].Paths[path - 1].ExpectedUnloadTime;
      }
      else
      {
        throw new IndexOutOfRangeException("Invalid process or path number");
      }
    }
    public void SetExpectedUnloadTime(int process, int path, TimeSpan t)
    {
      if (process >= 1 && process <= NumProcesses && path >= 1 && path <= GetNumPaths(process))
      {
        _procPath[process - 1].Paths[path - 1].ExpectedUnloadTime = t;
      }
      else
      {
        throw new IndexOutOfRangeException("Invalid process or path number");
      }
    }
    public IEnumerable<JobMachiningStop> GetMachiningStop(int process, int path)
    {
      if (process >= 1 && process <= NumProcesses && path >= 1 && path <= GetNumPaths(process))
      {
        return _procPath[process - 1][path - 1].Stops;
      }
      else
      {
        throw new IndexOutOfRangeException("Invalid process or path number");
      }
    }
    public void AddMachiningStop(int process, int path, JobMachiningStop r)
    {
      if (process >= 1 && process <= NumProcesses && path >= 1 && path <= GetNumPaths(process))
      {
        _procPath[process - 1][path - 1].Stops.Add(r);
      }
      else
      {
        throw new IndexOutOfRangeException("Invalid process or path number");
      }
    }
    public void AddMachiningStops(int process, int path, IEnumerable<JobMachiningStop> stops)
    {
      if (process >= 1 && process <= NumProcesses && path >= 1 && path <= GetNumPaths(process))
      {
        foreach (var s in stops)
          _procPath[process - 1][path - 1].Stops.Add(s);
      }
      else
      {
        throw new IndexOutOfRangeException("Invalid process or path number");
      }
    }
    public string GetInputQueue(int process, int path)
    {
      if (process >= 1 && process <= NumProcesses && path >= 1 && path <= GetNumPaths(process))
      {
        return _procPath[process - 1][path - 1].InputQueue;
      }
      else
      {
        throw new IndexOutOfRangeException("Invalid process or path number");
      }
    }
    public string GetOutputQueue(int process, int path)
    {
      if (process >= 1 && process <= NumProcesses && path >= 1 && path <= GetNumPaths(process))
      {
        return _procPath[process - 1][path - 1].OutputQueue;
      }
      else
      {
        throw new IndexOutOfRangeException("Invalid process or path number");
      }
    }
    public void SetInputQueue(int process, int path, string queue)
    {
      if (process >= 1 && process <= NumProcesses && path >= 1 && path <= GetNumPaths(process))
      {
        _procPath[process - 1].Paths[path - 1].InputQueue = queue;
      }
      else
      {
        throw new IndexOutOfRangeException("Invalid process or path number");
      }
    }
    public void SetOutputQueue(int process, int path, string queue)
    {
      if (process >= 1 && process <= NumProcesses && path >= 1 && path <= GetNumPaths(process))
      {
        _procPath[process - 1].Paths[path - 1].OutputQueue = queue;
      }
      else
      {
        throw new IndexOutOfRangeException("Invalid process or path number");
      }
    }

    //Inspection information
    public IEnumerable<JobInspectionData> GetInspections()
    {
      return _inspections;
    }
    public void AddInspection(JobInspectionData insp)
    {
      foreach (var i in _inspections)
      {
        if (insp.InspectionType == i.InspectionType)
          throw new ArgumentException("Duplicate inspection types");
      }
      _inspections.Add(insp);
    }
    public void ReplaceInspection(JobInspectionData insp)
    {
      foreach (var i in _inspections)
      {
        if (insp.InspectionType == i.InspectionType)
        {
          _inspections.Remove(i);
          break;
        }
      }
      _inspections.Add(insp);
    }
    public void AddInspections(IEnumerable<JobInspectionData> insps)
    {
      foreach (var insp in insps)
        AddInspection(insp);
    }

    public JobPlan(string unique, int numProcess) : this(unique, numProcess, null)
    {
    }
    public JobPlan(string unique, int numProcess, int[] numPaths)
    {
      _routeStartUTC = DateTime.MinValue;
      _routeEndUTC = DateTime.MinValue;
      _archived = false;
      _copiedToSystem = false;
      _partName = "";
      _scheduleId = "";
      _uniqueStr = unique;
      _priority = 0;
      _comment = "";
      _manuallyCreated = false;
      _inspections = new List<JobInspectionData>();
      _holdJob = new JobHoldPattern();
      _scheduledIds = new List<string>();

      _procPath = new ProcessInfo[numProcess];
      for (int i = 0; i < numProcess; i++)
      {
        if (numPaths == null || i >= numPaths.Length)
        {
          _procPath[i].Paths = new ProcPathInfo[1];
        }
        else
        {
          _procPath[i].Paths = new ProcPathInfo[Math.Max(1, numPaths[i])];
        }
        for (int j = 0; j < _procPath[i].NumPaths; j++)
        {
          _procPath[i].Paths[j] = new ProcPathInfo(default(ProcPathInfo));
        }
      }
      _pCycles = new int[_procPath[0].NumPaths];
      for (int path = 0; path < _procPath[0].NumPaths; path++)
      {
        _pCycles[path] = 0;
      }
    }
    public JobPlan(JobPlan job, string newUniqueStr)
    {
      _routeStartUTC = job._routeStartUTC;
      _routeEndUTC = job._routeEndUTC;
      _archived = job._archived;
      _copiedToSystem = job._copiedToSystem;
      _partName = job.PartName;
      _scheduleId = job._scheduleId;
      _uniqueStr = newUniqueStr;
      _priority = job._priority;
      _comment = job._comment;
      _manuallyCreated = job._manuallyCreated;
      _createMarker = job._createMarker;
      _holdJob = new JobHoldPattern(job._holdJob);
      _scheduledIds = new List<string>(job._scheduledIds);

      _inspections = new List<JobInspectionData>(job._inspections.Count);
      foreach (var insp in job._inspections)
        _inspections.Add(new JobInspectionData(insp));

      //copy the path info
      _procPath = new ProcessInfo[job._procPath.Length];
      for (int i = 0; i < _procPath.Length; i++)
      {
        _procPath[i].Paths = new ProcPathInfo[job._procPath[i].NumPaths];
        for (int j = 0; j < _procPath[i].NumPaths; j++)
        {
          _procPath[i].Paths[j] = new ProcPathInfo(job._procPath[i][j]);
        }
      }

      //do not copy the planned cycles, since we are creating a new job
      _pCycles = new int[_procPath[0].NumPaths];
      for (int path = 0; path < _procPath[0].NumPaths; path++)
      {
        _pCycles[path] = 0;
      }
    }
    public JobPlan(JobPlan job)
    {
      _routeStartUTC = job._routeStartUTC;
      _routeEndUTC = job._routeEndUTC;
      _archived = job._archived;
      _copiedToSystem = job._copiedToSystem;
      _partName = job.PartName;
      _scheduleId = job._scheduleId;
      _uniqueStr = job._uniqueStr;
      _priority = job._priority;
      _comment = job._comment;
      _manuallyCreated = job._manuallyCreated;
      _createMarker = job._createMarker;
      _holdJob = new JobHoldPattern(job._holdJob);
      _scheduledIds = new List<string>(job._scheduledIds);

      _inspections = new List<JobInspectionData>(job._inspections.Count);
      foreach (var insp in job._inspections)
        _inspections.Add(new JobInspectionData(insp));

      _procPath = new ProcessInfo[job._procPath.Length];
      for (int i = 0; i < _procPath.Length; i++)
      {
        _procPath[i].Paths = new ProcPathInfo[job._procPath[i].NumPaths];
        for (int j = 0; j < _procPath[i].NumPaths; j++)
        {
          _procPath[i].Paths[j] = new ProcPathInfo(job._procPath[i][j]);
        }
      }
      _pCycles = new int[_procPath[0].NumPaths];
      for (int path = 0; path < _procPath[0].NumPaths; path++)
      {
        _pCycles[path] = job._pCycles[path];
      }
    }

    [DataMember(Name = "RouteStartUTC", IsRequired = true)]
    private DateTime _routeStartUTC;

    [DataMember(Name = "RouteEndUTC", IsRequired = true)]
    private DateTime _routeEndUTC;

    [DataMember(Name = "Archived", IsRequired = true)]
    private bool _archived;

    [DataMember(Name = "CopiedToSystem", IsRequired = true)]
    private bool _copiedToSystem;

    [DataMember(Name = "PartName", IsRequired = true)]
    private string _partName;

    [DataMember(Name = "Comment", IsRequired = false, EmitDefaultValue = false)]
    private string _comment;

    [DataMember(Name = "Unique", IsRequired = true)]
    private string _uniqueStr;

    [DataMember(Name = "Priority", IsRequired = true)]
    private int _priority;

    [DataMember(Name = "ScheduleId", IsRequired = false, EmitDefaultValue = false)]
    private string _scheduleId;

    [DataMember(Name = "Bookings", IsRequired = false, EmitDefaultValue = false)]
    private List<string> _scheduledIds;

    [DataMember(Name = "ManuallyCreated", IsRequired = true)]
    private bool _manuallyCreated;

    [DataMember(Name = "CreateMarkingData", IsRequired = true)]
    private bool _createMarker;

    [DataMember(Name = "Inspections", IsRequired = false, EmitDefaultValue = false)]
    private IList<JobInspectionData> _inspections;

    [DataMember(Name = "HoldEntireJob", IsRequired = false, EmitDefaultValue = false)]
    private JobHoldPattern _holdJob;

    [DataMember(Name = "CyclesOnFirstProcess", IsRequired = true)]
    private int[] _pCycles;

    [Serializable, DataContract]
    private struct FixtureFace : IComparable<FixtureFace>
    {
#pragma warning disable CS0649
      [DataMember(IsRequired = true)] public string Fixture;
      [DataMember(IsRequired = true)] public string Face;
#pragma warning restore CS0649

      public int CompareTo(FixtureFace o)
      {
        var i = Fixture.CompareTo(o.Fixture);
        if (i < 0) return -1;
        if (i > 0) return 1;
        return Face.CompareTo(o.Face);
      }

      public override string ToString()
      {
        return Fixture + ":" + Face;
      }
    }

    [Serializable, DataContract]
    public struct SimulatedProduction
    {
      [DataMember(IsRequired = true)] public DateTime TimeUTC;
      [DataMember(IsRequired = true)] public int Quantity; //total quantity simulated to be completed at TimeUTC
    }

    [Serializable, DataContract]
    private struct ProcessInfo
    {
      [DataMember(Name = "paths", IsRequired = true)]
      public ProcPathInfo[] Paths;
      public ProcPathInfo this[int i] => Paths[i];
      public int NumPaths => Paths.Length;
    }

    [Serializable, DataContract]
    private struct ProcPathInfo
    {
      [DataMember(IsRequired = true)]
      public int PathGroup;

      [DataMember(IsRequired = true)]
      public IList<string> Pallets;

      [DataMember(IsRequired = false, EmitDefaultValue = false), Obsolete]
      private IList<FixtureFace> Fixtures
      {
        set
        {
          if (value.Count > 0)
          {
            var f = value[0];
            Fixture = f.Fixture;
            if (int.TryParse(f.Face, out var fNum))
            {
              Face = fNum;
            }
          }

        }
      }

      [DataMember(IsRequired = false)]
      public string Fixture;

      [DataMember(IsRequired = false)]
      public int? Face;

      [DataMember(IsRequired = true)]
      public IList<int> Load;

      [DataMember(IsRequired = false)]
      public TimeSpan ExpectedLoadTime;

      [DataMember(IsRequired = true)]
      public IList<int> Unload;

      [DataMember(IsRequired = false)]
      public TimeSpan ExpectedUnloadTime;

      [DataMember(IsRequired = true)]
      public IList<JobMachiningStop> Stops;

      [DataMember(IsRequired = false, EmitDefaultValue = false)]
      public IList<SimulatedProduction> SimulatedProduction;

      [DataMember(IsRequired = true)]
      public DateTime SimulatedStartingUTC;

      [DataMember(IsRequired = true)]
      public TimeSpan SimulatedAverageFlowTime; // average time a part takes to complete the entire sequence

      [DataMember(IsRequired = false, EmitDefaultValue = false)]
      public JobHoldPattern HoldMachining;

      [DataMember(IsRequired = false, EmitDefaultValue = false)]
      public JobHoldPattern HoldLoadUnload;

      [DataMember(IsRequired = true)]
      public int PartsPerPallet;

      [DataMember(IsRequired = false, EmitDefaultValue = false), OptionalField]
      public string InputQueue;

      [DataMember(IsRequired = false, EmitDefaultValue = false), OptionalField]
      public string OutputQueue;

      public ProcPathInfo(ProcPathInfo other)
      {
        if (other.Pallets == null)
        {
          PathGroup = 0;
          Pallets = new List<string>();
          Fixture = null;
          Face = 0;
          Load = new List<int>();
          ExpectedLoadTime = TimeSpan.Zero;
          Unload = new List<int>();
          ExpectedUnloadTime = TimeSpan.Zero;
          Stops = new List<JobMachiningStop>();
          SimulatedProduction = new List<SimulatedProduction>();
          SimulatedStartingUTC = DateTime.MinValue;
          SimulatedAverageFlowTime = TimeSpan.Zero;
          HoldMachining = new JobHoldPattern();
          HoldLoadUnload = new JobHoldPattern();
          PartsPerPallet = 1;
          InputQueue = null;
          OutputQueue = null;
        }
        else
        {
          PathGroup = other.PathGroup;
          Pallets = new List<string>(other.Pallets);
          Fixture = other.Fixture;
          Face = other.Face;
          Load = new List<int>(other.Load);
          ExpectedLoadTime = other.ExpectedLoadTime;
          Unload = new List<int>(other.Unload);
          ExpectedUnloadTime = other.ExpectedUnloadTime;
          Stops = new List<JobMachiningStop>();
          SimulatedProduction = new List<SimulatedProduction>(other.SimulatedProduction);
          SimulatedStartingUTC = other.SimulatedStartingUTC;
          SimulatedAverageFlowTime = other.SimulatedAverageFlowTime;
          foreach (var s in other.Stops)
          {
            Stops.Add(new JobMachiningStop(s));
          }
          HoldMachining = new JobHoldPattern(other.HoldMachining);
          HoldLoadUnload = new JobHoldPattern(other.HoldLoadUnload);
          PartsPerPallet = other.PartsPerPallet;
          InputQueue = other.InputQueue;
          OutputQueue = other.OutputQueue;
        }
      }
    }

    [DataMember(Name = "ProcsAndPaths", IsRequired = true)]
    private ProcessInfo[] _procPath;

    protected JobPlan() { } //for json deserialization
  }

  [SerializableAttribute, DataContract]
  public class SimulatedStationUtilization
  {
    [DataMember(IsRequired = true)] public string ScheduleId;
    [DataMember(IsRequired = true)] public string StationGroup;
    [DataMember(IsRequired = true)] public int StationNum;
    [DataMember(IsRequired = true)] public DateTime StartUTC;
    [DataMember(IsRequired = true)] public DateTime EndUTC;
    [DataMember(IsRequired = true)] public TimeSpan UtilizationTime; //time between StartUTC and EndUTC the station is busy.
    [DataMember(IsRequired = true)] public TimeSpan PlannedDownTime; //time between StartUTC and EndUTC the station is planned to be down.

    public SimulatedStationUtilization(string id, string group, int num, DateTime start, DateTime endT, TimeSpan u, TimeSpan d)
    {
      ScheduleId = id;
      StationGroup = group;
      StationNum = num;
      StartUTC = start;
      EndUTC = endT;
      UtilizationTime = u;
      PlannedDownTime = d;
    }
  }

  [Serializable, DataContract]
  public class PartWorkorder
  {
    [DataMember(IsRequired = true)] public string WorkorderId { get; set; }
    [DataMember(IsRequired = true)] public string Part { get; set; }
    [DataMember(IsRequired = true)] public int Quantity { get; set; }
    [DataMember(IsRequired = true)] public DateTime DueDate { get; set; }
    [DataMember(IsRequired = true)] public int Priority { get; set; }
  }

  [Serializable, DataContract]
  public class QueueSize
  {
    //once an output queue grows to this size, stop unloading parts
    //and keep them in the buffer inside the cell
    [DataMember(IsRequired = false, EmitDefaultValue = false)]
    public int? MaxSizeBeforeStopUnloading { get; set; }
  }

  [Serializable, DataContract]
  public class ProgramEntry
  {
    [DataMember(IsRequired = true)] public string ProgramName { get; set; }
    [DataMember(IsRequired = true)] public long Revision { get; set; }
    [DataMember(IsRequired = true)] public string Comment { get; set; }
    [DataMember(IsRequired = true)] public string ProgramContent { get; set; }
  }

  [Serializable, DataContract]
  public class NewJobs
  {
    [DataMember(IsRequired = true)] public string ScheduleId { get; set; }

    [DataMember(IsRequired = true)] public bool ArchiveCompletedJobs { get; set; }

    [DataMember(IsRequired = true)] public List<JobPlan> Jobs { get; set; }

    [DataMember(IsRequired = false, EmitDefaultValue = false)]
    public List<SimulatedStationUtilization> StationUse { get; set; }

    [DataMember(IsRequired = false, EmitDefaultValue = false)]
    public Dictionary<string, int> ExtraParts { get; set; }

    [DataMember(IsRequired = false, EmitDefaultValue = false)]
    public byte[] DebugMessage { get; set; }

    [DataMember(IsRequired = false, EmitDefaultValue = false)]
    public List<PartWorkorder> CurrentUnfilledWorkorders { get; set; }

    [DataMember(IsRequired = false, EmitDefaultValue = false)]
    public Dictionary<string, QueueSize> QueueSizes { get; set; }

    [DataMember(IsRequired = false, EmitDefaultValue = false)]
    public List<ProgramEntry> Programs { get; set; }
  }

  [Serializable, DataContract]
  public struct HistoricData
  {
    [DataMember(IsRequired = true)] public IDictionary<string, JobPlan> Jobs;
    [DataMember(IsRequired = true)] public ICollection<SimulatedStationUtilization> StationUse;
  }

  [Serializable, DataContract]
  public struct PlannedSchedule
  {
    [DataMember(IsRequired = true)] public string LatestScheduleId;
    [DataMember(IsRequired = true)] public List<JobPlan> Jobs;
    [DataMember(IsRequired = true)] public Dictionary<string, int> ExtraParts;

    [OptionalField, DataMember(IsRequired = false)]
    public List<PartWorkorder> CurrentUnfilledWorkorders;
  }
}
<|MERGE_RESOLUTION|>--- conflicted
+++ resolved
@@ -1,1353 +1,1346 @@
-/* Copyright (c) 2018, John Lenz
-
-All rights reserved.
-
-Redistribution and use in source and binary forms, with or without
-modification, are permitted provided that the following conditions are met:
-
-    * Redistributions of source code must retain the above copyright
-      notice, this list of conditions and the following disclaimer.
-
-    * Redistributions in binary form must reproduce the above
-      copyright notice, this list of conditions and the following
-      disclaimer in the documentation and/or other materials provided
-      with the distribution.
-
-    * Neither the name of John Lenz, Black Maple Software, SeedTactics,
-      nor the names of other contributors may be used to endorse or
-      promote products derived from this software without specific
-      prior written permission.
-
-THIS SOFTWARE IS PROVIDED BY THE COPYRIGHT HOLDERS AND CONTRIBUTORS
-"AS IS" AND ANY EXPRESS OR IMPLIED WARRANTIES, INCLUDING, BUT NOT
-LIMITED TO, THE IMPLIED WARRANTIES OF MERCHANTABILITY AND FITNESS FOR
-A PARTICULAR PURPOSE ARE DISCLAIMED. IN NO EVENT SHALL THE COPYRIGHT
-OWNER OR CONTRIBUTORS BE LIABLE FOR ANY DIRECT, INDIRECT, INCIDENTAL,
-SPECIAL, EXEMPLARY, OR CONSEQUENTIAL DAMAGES (INCLUDING, BUT NOT
-LIMITED TO, PROCUREMENT OF SUBSTITUTE GOODS OR SERVICES; LOSS OF USE,
-DATA, OR PROFITS; OR BUSINESS INTERRUPTION) HOWEVER CAUSED AND ON ANY
-THEORY OF LIABILITY, WHETHER IN CONTRACT, STRICT LIABILITY, OR TORT
-(INCLUDING NEGLIGENCE OR OTHERWISE) ARISING IN ANY WAY OUT OF THE USE
-OF THIS SOFTWARE, EVEN IF ADVISED OF THE POSSIBILITY OF SUCH DAMAGE.
- */
-
-using System;
-using System.Collections.Generic;
-using System.Linq;
-using System.Runtime.Serialization;
-
-namespace BlackMaple.MachineWatchInterface
-{
-
-  //stores information about a single "stop" of the pallet in a route
-  [Serializable, DataContract]
-  public class JobMachiningStop
-  {
-    public string StationGroup
-    {
-      get { return _statGroup; }
-      set { _statGroup = value; }
-    }
-
-    public TimeSpan ExpectedCycleTime
-    {
-      get { return _expectedCycleTime; }
-      set { _expectedCycleTime = value; }
-    }
-
-    public string ProgramName { get => _program; set => _program = value; }
-
-    public long? ProgramRevision { get => _programRevision; set => _programRevision = value; }
-
-    public IList<int> Stations
-    {
-      get
-      {
-        if (_stations == null) _stations = new List<int>();
-        return _stations;
-      }
-    }
-
-
-    //Key is tool name, value is expected elapsed time
-    public IDictionary<string, TimeSpan> Tools
-    {
-      get { return _tools; }
-    }
-
-    public JobMachiningStop(string sGroup)
-    {
-      _statGroup = sGroup;
-      _stations = new List<int>();
-      _tools = new Dictionary<string, TimeSpan>();
-      _expectedCycleTime = TimeSpan.Zero;
-    }
-
-    public JobMachiningStop(JobMachiningStop stop)
-    {
-      _statGroup = stop._statGroup;
-<<<<<<< HEAD
-      if (_stations == null)
-        _stations = new List<int>();
-      else
-        _stations = new List<int>(_stations);
-=======
-      _stations = new List<int>(stop._stations);
->>>>>>> 3a45aa6a
-      _program = stop._program;
-      _programRevision = stop._programRevision;
-      _expectedCycleTime = stop._expectedCycleTime;
-      _tools = new Dictionary<string, TimeSpan>(stop._tools);
-    }
-
-    [DataMember(Name = "StationNums")]
-    private List<int> _stations;
-
-    [DataMember(Name = "Program")]
-    private string _program;
-
-    [DataMember(Name = "ProgramRevision")]
-    private long? _programRevision;
-
-    [DataMember(Name = "Tools", IsRequired = true)]
-    private Dictionary<string, TimeSpan> _tools; //key is tool, value is expected cutting time
-
-    [DataMember(Name = "StationGroup", IsRequired = true)]
-    private string _statGroup;
-
-    [DataMember(Name = "ExpectedCycleTime", IsRequired = true)]
-    private TimeSpan _expectedCycleTime;
-
-    private JobMachiningStop() { } //for json deserialization
-
-    // include old stations format for backwards compatibility
-    [DataMember(Name = "Stations", IsRequired = false), Obsolete]
-    private Dictionary<int, string> OldPrograms
-    {
-      get
-      {
-        if (_stations == null) return null;
-        var d = new Dictionary<int, string>();
-        foreach (var s in _stations)
-        {
-          d[s] = _program;
-        }
-        return d;
-      }
-      set
-      {
-        _stations = value.Keys.ToList();
-        if (value.Count > 0)
-        {
-          _program = value.Values.First();
-          _programRevision = 0;
-        }
-      }
-    }
-  }
-
-  [Serializable, DataContract]
-  public class JobInspectionData
-  {
-    [DataMember(IsRequired = true)]
-    public readonly string InspectionType;
-
-    //There are two possible ways of triggering an exception: counts and frequencies.
-    // * For counts, the MaxVal will contain a number larger than zero and RandomFreq will contain -1
-    // * For frequencies, the value of MaxVal is -1 and RandomFreq contains
-    //   the frequency as a number between 0 and 1.
-
-    //Every time a material completes, the counter string is expanded (see below).
-    [DataMember(IsRequired = true)]
-    public readonly string Counter;
-
-    //For each completed material, the counter is incremented.  If the counter is equal to MaxVal,
-    //we signal an inspection and reset the counter to 0.
-    [DataMember(IsRequired = true)]
-    public readonly int MaxVal;
-
-    //The random frequency of inspection
-    [DataMember(IsRequired = true)]
-    public readonly double RandomFreq;
-
-    //If the last inspection signaled for this counter was longer than TimeInterval,
-    //signal an inspection.  This can be disabled by using TimeSpan.Zero
-    [DataMember(IsRequired = true)]
-    public readonly TimeSpan TimeInterval;
-
-    //If set to -1, the entire job should be inspected once the job completes.
-    //If set to a positive number, only that process should have the inspection triggered.
-    [DataMember(IsRequired = true)]
-    public readonly int InspectSingleProcess;
-
-    public JobInspectionData(string iType, string ctr, int max, TimeSpan interval, int inspSingleProc = -1)
-    {
-      InspectionType = iType;
-      Counter = ctr;
-      MaxVal = max;
-      TimeInterval = interval;
-      RandomFreq = -1;
-      InspectSingleProcess = inspSingleProc;
-    }
-    public JobInspectionData(string iType, string ctr, double frequency, TimeSpan interval, int inspSingleProc = -1)
-    {
-      InspectionType = iType;
-      Counter = ctr;
-      MaxVal = -1;
-      TimeInterval = interval;
-      RandomFreq = frequency;
-      InspectSingleProcess = inspSingleProc;
-    }
-    public JobInspectionData(JobInspectionData insp)
-    {
-      InspectionType = insp.InspectionType;
-      Counter = insp.Counter;
-      MaxVal = insp.MaxVal;
-      TimeInterval = insp.TimeInterval;
-      RandomFreq = insp.RandomFreq;
-      InspectSingleProcess = insp.InspectSingleProcess;
-    }
-
-    private JobInspectionData() { } //for json deserialization
-
-    //The final counter string is determined by replacing following substrings in the counter
-    public static string PalletFormatFlag(int proc)
-    {
-      return "%pal" + proc.ToString() + "%";
-    }
-    public static string LoadFormatFlag(int proc)
-    {
-      return "%load" + proc.ToString() + "%";
-    }
-    public static string UnloadFormatFlag(int proc)
-    {
-      return "%unload" + proc.ToString() + "%";
-    }
-    public static string StationFormatFlag(int proc, int routeNum)
-    {
-      return "%stat" + proc.ToString() + "," + routeNum.ToString() + "%";
-    }
-  }
-
-  [Serializable, DataContract]
-  public class JobHoldPattern
-  {
-    // All of the following hold types are an OR, meaning if any one of them says a hold is in effect,
-    // the job is on hold.
-
-    [DataMember(IsRequired = true)]
-    public bool UserHold;
-
-    [DataMember(IsRequired = true)]
-    public string ReasonForUserHold;
-
-    //A list of timespans the job should be on hold/not on hold.
-    //During the first timespan, the job is on hold.
-    [DataMember(IsRequired = true)]
-    public readonly IList<TimeSpan> HoldUnholdPattern;
-
-    [DataMember(IsRequired = true)]
-    public DateTime HoldUnholdPatternStartUTC;
-
-    [DataMember(IsRequired = true)]
-    public bool HoldUnholdPatternRepeats;
-
-    public bool IsJobOnHold
-    {
-      get
-      {
-        bool hold;
-        DateTime next;
-
-        HoldInformation(DateTime.UtcNow, out hold, out next);
-
-        return hold;
-      }
-    }
-
-    // Given a time, allows you to calculate if the hold is active
-    // and the next transition time.
-    public void HoldInformation(DateTime nowUTC,
-                                out bool isOnHold,
-                                out DateTime nextTransitionUTC)
-    {
-
-      if (UserHold)
-      {
-        isOnHold = true;
-        nextTransitionUTC = DateTime.MaxValue;
-        return;
-      }
-
-      if (HoldUnholdPattern.Count == 0)
-      {
-        isOnHold = false;
-        nextTransitionUTC = DateTime.MaxValue;
-        return;
-      }
-
-      //check that the hold pattern has a non-zero timespan.
-      //Without this check we will get in an infinite loop below.
-      bool foundSpan = false;
-      foreach (var span in HoldUnholdPattern)
-      {
-        if (span.Ticks > 0)
-        {
-          foundSpan = true;
-          break;
-        }
-      }
-      if (!foundSpan)
-      {
-        //If not, then we are not on hold.
-        isOnHold = false;
-        nextTransitionUTC = DateTime.MaxValue;
-        return;
-      }
-
-      if (nowUTC < HoldUnholdPatternStartUTC)
-      {
-        isOnHold = false;
-        nextTransitionUTC = HoldUnholdPatternStartUTC;
-      }
-
-      //Start with a span from the current time to the start time.
-      //We will remove time from this span until it goes negative, indicating
-      //that we have found the point in the pattern containing the current time.
-      var remainingSpan = nowUTC.Subtract(HoldUnholdPatternStartUTC);
-
-      int curIndex = 0;
-
-      do
-      {
-
-        // Decrement the time.
-        remainingSpan = remainingSpan.Subtract(HoldUnholdPattern[curIndex]);
-
-        // If we pass 0, we have found the span with the current time.
-        if (remainingSpan.Ticks < 0)
-        {
-          //since remainingSpan is negative, we subtract to add the time to the next transition.
-          isOnHold = (curIndex % 2 == 0);
-          nextTransitionUTC = nowUTC.Subtract(remainingSpan);
-          return;
-        }
-
-        curIndex += 1;
-
-        // check for repeat patterns
-        if (curIndex >= HoldUnholdPattern.Count && HoldUnholdPatternRepeats)
-          curIndex = 0;
-
-      } while (curIndex < HoldUnholdPattern.Count && remainingSpan.Ticks > 0);
-
-      //We are past the end of the pattern, so we are not on hold.
-      isOnHold = false;
-      nextTransitionUTC = DateTime.MaxValue;
-    }
-
-    public JobHoldPattern()
-    {
-      UserHold = false;
-      ReasonForUserHold = "";
-
-      HoldUnholdPattern = new List<TimeSpan>();
-      HoldUnholdPatternStartUTC = new DateTime(2000, 1, 1);
-      HoldUnholdPatternRepeats = false;
-    }
-
-    public JobHoldPattern(JobHoldPattern pattern)
-    {
-      UserHold = pattern.UserHold;
-      ReasonForUserHold = pattern.ReasonForUserHold;
-      HoldUnholdPattern = new List<TimeSpan>(pattern.HoldUnholdPattern);
-      HoldUnholdPatternStartUTC = pattern.HoldUnholdPatternStartUTC;
-      HoldUnholdPatternRepeats = pattern.HoldUnholdPatternRepeats;
-    }
-  }
-
-  [Serializable, DataContract]
-  public class JobPlan
-  {
-    public string UniqueStr
-    {
-      get { return _uniqueStr; }
-    }
-
-    //general info about the route
-
-    //The overall starting time of the period when we expect the job to run.
-    //Note that the job might not immediately start at this point, the expected
-    //start time from the simulation is passed per path in the SimulatedStartingTime
-    public DateTime RouteStartingTimeUTC
-    {
-      get { return _routeStartUTC; }
-      set { _routeStartUTC = value; }
-    }
-    public DateTime RouteEndingTimeUTC
-    {
-      get { return _routeEndUTC; }
-      set { _routeEndUTC = value; }
-    }
-    public bool Archived
-    {
-      get { return _archived; }
-      set { _archived = value; }
-    }
-    public string ScheduleId
-    {
-      get { return _scheduleId; }
-      set { _scheduleId = value; }
-    }
-    public bool JobCopiedToSystem
-    {
-      get { return _copiedToSystem; }
-      set { _copiedToSystem = value; }
-    }
-    public int Priority
-    { // larger number means higher priority
-      get { return _priority; }
-      set { _priority = value; }
-    }
-    public string PartName
-    {
-      get { return _partName; }
-      set { _partName = value; }
-    }
-    public string Comment
-    {
-      get { return _comment; }
-      set { _comment = value; }
-    }
-    public int NumProcesses
-    {
-      get { return _procPath.Length; }
-    }
-    public bool ManuallyCreatedJob
-    {
-      get { return _manuallyCreated; }
-      set { _manuallyCreated = value; }
-    }
-    public bool CreateMarkerData
-    {
-      get { return _createMarker; }
-      set { _createMarker = value; }
-    }
-    public ICollection<string> ScheduledBookingIds
-    {
-      get { return _scheduledIds; }
-    }
-    public int GetNumPaths(int process)
-    {
-      if (process >= 1 && process <= NumProcesses)
-      {
-        return _procPath[process - 1].NumPaths;
-      }
-      else
-      {
-        throw new IndexOutOfRangeException("Invalid process number");
-      }
-    }
-    public int GetPathGroup(int process, int path)
-    {
-      if (process >= 1 && process <= NumProcesses && path >= 1 && path <= GetNumPaths(process))
-      {
-        return _procPath[process - 1][path - 1].PathGroup;
-      }
-      else
-      {
-        throw new IndexOutOfRangeException("Invalid process or path number");
-      }
-    }
-    public void SetPathGroup(int process, int path, int pgroup)
-    {
-      if (process >= 1 && process <= NumProcesses && path >= 1 && path <= GetNumPaths(process))
-      {
-        _procPath[process - 1].Paths[path - 1].PathGroup = pgroup;
-      }
-      else
-      {
-        throw new IndexOutOfRangeException("Invalid process or path number");
-      }
-    }
-
-
-    // Hold Status
-    public JobHoldPattern HoldEntireJob
-    {
-      get { return _holdJob; }
-      set { _holdJob = value; }
-    }
-    public JobHoldPattern HoldMachining(int process, int path)
-    {
-      if (process >= 1 && process <= NumProcesses && path >= 1 && path <= GetNumPaths(process))
-      {
-        return _procPath[process - 1][path - 1].HoldMachining;
-      }
-      else
-      {
-        throw new IndexOutOfRangeException("Invalid process or path number");
-      }
-    }
-    public void SetHoldMachining(int process, int path, JobHoldPattern hold)
-    {
-      if (process >= 1 && process <= NumProcesses && path >= 1 && path <= GetNumPaths(process))
-      {
-        _procPath[process - 1].Paths[path - 1].HoldMachining = hold;
-      }
-      else
-      {
-        throw new IndexOutOfRangeException("Invalid process or path number");
-      }
-    }
-    public JobHoldPattern HoldLoadUnload(int process, int path)
-    {
-      if (process >= 1 && process <= NumProcesses && path >= 1 && path <= GetNumPaths(process))
-      {
-        return _procPath[process - 1][path - 1].HoldLoadUnload;
-      }
-      else
-      {
-        throw new IndexOutOfRangeException("Invalid process or path number");
-      }
-    }
-    public void SetHoldLoadUnload(int process, int path, JobHoldPattern hold)
-    {
-      if (process >= 1 && process <= NumProcesses && path >= 1 && path <= GetNumPaths(process))
-      {
-        _procPath[process - 1].Paths[path - 1].HoldLoadUnload = hold;
-      }
-      else
-      {
-        throw new IndexOutOfRangeException("Invalid process or path number");
-      }
-    }
-
-    // Planned cycles
-    public int GetPlannedCyclesOnFirstProcess(int path)
-    {
-      if (path >= 1 && path <= _pCycles.Length)
-      {
-        return _pCycles[path - 1];
-      }
-      else
-      {
-        throw new IndexOutOfRangeException("Invalid path number");
-      }
-    }
-    public void SetPlannedCyclesOnFirstProcess(int path, int numCycles)
-    {
-      if (path >= 1 && path <= _pCycles.Length)
-      {
-        _pCycles[path - 1] = numCycles;
-      }
-      else
-      {
-        throw new IndexOutOfRangeException("Invalid path number");
-      }
-    }
-
-    //Simulated Starting Time
-    public DateTime GetSimulatedStartingTimeUTC(int process, int path)
-    {
-      if (process >= 1 && process <= NumProcesses && path >= 1 && path <= GetNumPaths(process))
-      {
-        return _procPath[process - 1][path - 1].SimulatedStartingUTC;
-      }
-      else
-      {
-        throw new IndexOutOfRangeException("Invalid process or path number");
-      }
-    }
-    public void SetSimulatedStartingTimeUTC(int process, int path, DateTime startUTC)
-    {
-      if (process >= 1 && process <= NumProcesses && path >= 1 && path <= GetNumPaths(process))
-      {
-        _procPath[process - 1].Paths[path - 1].SimulatedStartingUTC = startUTC;
-      }
-      else
-      {
-        throw new IndexOutOfRangeException("Invalid process or path number");
-      }
-    }
-    public IEnumerable<SimulatedProduction> GetSimulatedProduction(int process, int path)
-    {
-      if (process >= 1 && process <= NumProcesses && path >= 1 && path <= GetNumPaths(process))
-      {
-        return _procPath[process - 1][path - 1].SimulatedProduction;
-      }
-      else
-      {
-        throw new IndexOutOfRangeException("Invalid process or path number");
-      }
-    }
-    public void SetSimulatedProduction(int process, int path, IEnumerable<SimulatedProduction> prod)
-    {
-      if (process >= 1 && process <= NumProcesses && path >= 1 && path <= GetNumPaths(process))
-      {
-        _procPath[process - 1].Paths[path - 1].SimulatedProduction = new List<SimulatedProduction>(prod);
-      }
-      else
-      {
-        throw new IndexOutOfRangeException("Invalid process or path number");
-      }
-    }
-    public TimeSpan GetSimulatedAverageFlowTime(int process, int path)
-    {
-      if (process >= 1 && process <= NumProcesses && path >= 1 && path <= GetNumPaths(process))
-      {
-        return _procPath[process - 1][path - 1].SimulatedAverageFlowTime;
-      }
-      else
-      {
-        throw new IndexOutOfRangeException("Invalid process or path number");
-      }
-    }
-    public void SetSimulatedAverageFlowTime(int process, int path, TimeSpan t)
-    {
-      if (process >= 1 && process <= NumProcesses && path >= 1 && path <= GetNumPaths(process))
-      {
-        _procPath[process - 1].Paths[path - 1].SimulatedAverageFlowTime = t;
-      }
-      else
-      {
-        throw new IndexOutOfRangeException("Invalid process or path number");
-      }
-    }
-
-    //pallet and fixture information
-    public void AddProcessOnPallet(int process, int path, string pallet)
-    {
-      if (process >= 1 && process <= NumProcesses && path >= 1 && path <= GetNumPaths(process))
-      {
-        _procPath[process - 1][path - 1].Pallets.Add(pallet);
-      }
-      else
-      {
-        throw new IndexOutOfRangeException("Invalid process or path number");
-      }
-    }
-    public void SetFixtureFace(int process, int path, string fixture, int face)
-    {
-      if (process >= 1 && process <= NumProcesses && path >= 1 && path <= GetNumPaths(process))
-      {
-        _procPath[process - 1].Paths[path - 1].Fixture = fixture;
-        _procPath[process - 1].Paths[path - 1].Face = face;
-      }
-      else
-      {
-        throw new IndexOutOfRangeException("Invalid process or path number");
-      }
-
-    }
-    public IEnumerable<string> PlannedPallets(int process, int path)
-    {
-      if (process >= 1 && process <= NumProcesses && path >= 1 && path <= GetNumPaths(process))
-      {
-        return _procPath[process - 1][path - 1].Pallets;
-      }
-      else
-      {
-        throw new IndexOutOfRangeException("Invalid process or path number");
-      }
-    }
-#if NET35
-    // tuples don't work in net3.5
-    public void PlannedFixture(int process, int path, out string fixture, out int face)
-    {
-      if (process >= 1 && process <= NumProcesses && path >= 1 && path <= GetNumPaths(process))
-      {
-        fixture = _procPath[process - 1][path - 1].Fixture;
-        face = _procPath[process - 1][path - 1].Face ?? 1;
-      }
-      else
-      {
-        throw new IndexOutOfRangeException("Invalid process or path number");
-      }
-    }
-#else
-    public (string fixture, int face) PlannedFixture(int process, int path)
-    {
-      if (process >= 1 && process <= NumProcesses && path >= 1 && path <= GetNumPaths(process))
-      {
-        return (fixture: _procPath[process - 1][path - 1].Fixture, face: _procPath[process - 1][path - 1].Face ?? 1);
-      }
-      else
-      {
-        throw new IndexOutOfRangeException("Invalid process or path number");
-      }
-    }
-#endif
-    public IEnumerable<string> AllPlannedPallets()
-    {
-      var ret = new List<string>();
-      for (int process = 0; process < NumProcesses; process++)
-      {
-        for (int path = 0; path < GetNumPaths(process + 1); path++)
-        {
-          foreach (string pal in _procPath[process][path].Pallets)
-          {
-            if (!ret.Contains(pal))
-              ret.Add(pal);
-          }
-        }
-      }
-      return ret;
-    }
-    public bool HasPallet(int process, int path, string pallet)
-    {
-      if (process >= 1 && process <= NumProcesses && path >= 1 && path <= GetNumPaths(process))
-      {
-        return _procPath[process - 1][path - 1].Pallets.Contains(pallet);
-      }
-      else
-      {
-        throw new IndexOutOfRangeException("Invalid process or path number");
-      }
-    }
-    public int PartsPerPallet(int process, int path)
-    {
-      if (process >= 1 && process <= NumProcesses && path >= 1 && path <= GetNumPaths(process))
-      {
-        return _procPath[process - 1][path - 1].PartsPerPallet;
-      }
-      else
-      {
-        throw new IndexOutOfRangeException("Invalid process or path number");
-      }
-    }
-    public void SetPartsPerPallet(int process, int path, int partsPerPallet)
-    {
-      if (process >= 1 && process <= NumProcesses && path >= 1 && path <= GetNumPaths(process))
-      {
-        _procPath[process - 1].Paths[path - 1].PartsPerPallet = partsPerPallet;
-      }
-      else
-      {
-        throw new IndexOutOfRangeException("Invalid process or path number");
-      }
-    }
-
-    public IEnumerable<int> LoadStations(int process, int path)
-    {
-      if (process >= 1 && process <= NumProcesses && path >= 1 && path <= GetNumPaths(process))
-      {
-        return _procPath[process - 1][path - 1].Load;
-      }
-      else
-      {
-        throw new IndexOutOfRangeException("Invalid process or path number");
-      }
-    }
-    public void AddLoadStation(int process, int path, int statNum)
-    {
-      if (process >= 1 && process <= NumProcesses && path >= 1 && path <= GetNumPaths(process))
-      {
-        _procPath[process - 1][path - 1].Load.Add(statNum);
-      }
-      else
-      {
-        throw new IndexOutOfRangeException("Invalid process or path number");
-      }
-    }
-    //Expected Load time is per material, need to multiply by PartsPerPallet to get total time
-    public TimeSpan GetExpectedLoadTime(int process, int path)
-    {
-      if (process >= 1 && process <= NumProcesses && path >= 1 && path <= GetNumPaths(process))
-      {
-        return _procPath[process - 1].Paths[path - 1].ExpectedLoadTime;
-      }
-      else
-      {
-        throw new IndexOutOfRangeException("Invalid process or path number");
-      }
-    }
-    public void SetExpectedLoadTime(int process, int path, TimeSpan t)
-    {
-      if (process >= 1 && process <= NumProcesses && path >= 1 && path <= GetNumPaths(process))
-      {
-        _procPath[process - 1].Paths[path - 1].ExpectedLoadTime = t;
-      }
-      else
-      {
-        throw new IndexOutOfRangeException("Invalid process or path number");
-      }
-    }
-    public IEnumerable<int> UnloadStations(int process, int path)
-    {
-      if (process >= 1 && process <= NumProcesses && path >= 1 && path <= GetNumPaths(process))
-      {
-        return _procPath[process - 1][path - 1].Unload;
-      }
-      else
-      {
-        throw new IndexOutOfRangeException("Invalid process or path number");
-      }
-    }
-    public void AddUnloadStation(int process, int path, int statNum)
-    {
-      if (process >= 1 && process <= NumProcesses && path >= 1 && path <= GetNumPaths(process))
-      {
-        _procPath[process - 1][path - 1].Unload.Add(statNum);
-      }
-      else
-      {
-        throw new IndexOutOfRangeException("Invalid process or path number");
-      }
-    }
-    //Expected Unload time is per material, need to multiply by PartsPerPallet to get total time
-    public TimeSpan GetExpectedUnloadTime(int process, int path)
-    {
-      if (process >= 1 && process <= NumProcesses && path >= 1 && path <= GetNumPaths(process))
-      {
-        return _procPath[process - 1].Paths[path - 1].ExpectedUnloadTime;
-      }
-      else
-      {
-        throw new IndexOutOfRangeException("Invalid process or path number");
-      }
-    }
-    public void SetExpectedUnloadTime(int process, int path, TimeSpan t)
-    {
-      if (process >= 1 && process <= NumProcesses && path >= 1 && path <= GetNumPaths(process))
-      {
-        _procPath[process - 1].Paths[path - 1].ExpectedUnloadTime = t;
-      }
-      else
-      {
-        throw new IndexOutOfRangeException("Invalid process or path number");
-      }
-    }
-    public IEnumerable<JobMachiningStop> GetMachiningStop(int process, int path)
-    {
-      if (process >= 1 && process <= NumProcesses && path >= 1 && path <= GetNumPaths(process))
-      {
-        return _procPath[process - 1][path - 1].Stops;
-      }
-      else
-      {
-        throw new IndexOutOfRangeException("Invalid process or path number");
-      }
-    }
-    public void AddMachiningStop(int process, int path, JobMachiningStop r)
-    {
-      if (process >= 1 && process <= NumProcesses && path >= 1 && path <= GetNumPaths(process))
-      {
-        _procPath[process - 1][path - 1].Stops.Add(r);
-      }
-      else
-      {
-        throw new IndexOutOfRangeException("Invalid process or path number");
-      }
-    }
-    public void AddMachiningStops(int process, int path, IEnumerable<JobMachiningStop> stops)
-    {
-      if (process >= 1 && process <= NumProcesses && path >= 1 && path <= GetNumPaths(process))
-      {
-        foreach (var s in stops)
-          _procPath[process - 1][path - 1].Stops.Add(s);
-      }
-      else
-      {
-        throw new IndexOutOfRangeException("Invalid process or path number");
-      }
-    }
-    public string GetInputQueue(int process, int path)
-    {
-      if (process >= 1 && process <= NumProcesses && path >= 1 && path <= GetNumPaths(process))
-      {
-        return _procPath[process - 1][path - 1].InputQueue;
-      }
-      else
-      {
-        throw new IndexOutOfRangeException("Invalid process or path number");
-      }
-    }
-    public string GetOutputQueue(int process, int path)
-    {
-      if (process >= 1 && process <= NumProcesses && path >= 1 && path <= GetNumPaths(process))
-      {
-        return _procPath[process - 1][path - 1].OutputQueue;
-      }
-      else
-      {
-        throw new IndexOutOfRangeException("Invalid process or path number");
-      }
-    }
-    public void SetInputQueue(int process, int path, string queue)
-    {
-      if (process >= 1 && process <= NumProcesses && path >= 1 && path <= GetNumPaths(process))
-      {
-        _procPath[process - 1].Paths[path - 1].InputQueue = queue;
-      }
-      else
-      {
-        throw new IndexOutOfRangeException("Invalid process or path number");
-      }
-    }
-    public void SetOutputQueue(int process, int path, string queue)
-    {
-      if (process >= 1 && process <= NumProcesses && path >= 1 && path <= GetNumPaths(process))
-      {
-        _procPath[process - 1].Paths[path - 1].OutputQueue = queue;
-      }
-      else
-      {
-        throw new IndexOutOfRangeException("Invalid process or path number");
-      }
-    }
-
-    //Inspection information
-    public IEnumerable<JobInspectionData> GetInspections()
-    {
-      return _inspections;
-    }
-    public void AddInspection(JobInspectionData insp)
-    {
-      foreach (var i in _inspections)
-      {
-        if (insp.InspectionType == i.InspectionType)
-          throw new ArgumentException("Duplicate inspection types");
-      }
-      _inspections.Add(insp);
-    }
-    public void ReplaceInspection(JobInspectionData insp)
-    {
-      foreach (var i in _inspections)
-      {
-        if (insp.InspectionType == i.InspectionType)
-        {
-          _inspections.Remove(i);
-          break;
-        }
-      }
-      _inspections.Add(insp);
-    }
-    public void AddInspections(IEnumerable<JobInspectionData> insps)
-    {
-      foreach (var insp in insps)
-        AddInspection(insp);
-    }
-
-    public JobPlan(string unique, int numProcess) : this(unique, numProcess, null)
-    {
-    }
-    public JobPlan(string unique, int numProcess, int[] numPaths)
-    {
-      _routeStartUTC = DateTime.MinValue;
-      _routeEndUTC = DateTime.MinValue;
-      _archived = false;
-      _copiedToSystem = false;
-      _partName = "";
-      _scheduleId = "";
-      _uniqueStr = unique;
-      _priority = 0;
-      _comment = "";
-      _manuallyCreated = false;
-      _inspections = new List<JobInspectionData>();
-      _holdJob = new JobHoldPattern();
-      _scheduledIds = new List<string>();
-
-      _procPath = new ProcessInfo[numProcess];
-      for (int i = 0; i < numProcess; i++)
-      {
-        if (numPaths == null || i >= numPaths.Length)
-        {
-          _procPath[i].Paths = new ProcPathInfo[1];
-        }
-        else
-        {
-          _procPath[i].Paths = new ProcPathInfo[Math.Max(1, numPaths[i])];
-        }
-        for (int j = 0; j < _procPath[i].NumPaths; j++)
-        {
-          _procPath[i].Paths[j] = new ProcPathInfo(default(ProcPathInfo));
-        }
-      }
-      _pCycles = new int[_procPath[0].NumPaths];
-      for (int path = 0; path < _procPath[0].NumPaths; path++)
-      {
-        _pCycles[path] = 0;
-      }
-    }
-    public JobPlan(JobPlan job, string newUniqueStr)
-    {
-      _routeStartUTC = job._routeStartUTC;
-      _routeEndUTC = job._routeEndUTC;
-      _archived = job._archived;
-      _copiedToSystem = job._copiedToSystem;
-      _partName = job.PartName;
-      _scheduleId = job._scheduleId;
-      _uniqueStr = newUniqueStr;
-      _priority = job._priority;
-      _comment = job._comment;
-      _manuallyCreated = job._manuallyCreated;
-      _createMarker = job._createMarker;
-      _holdJob = new JobHoldPattern(job._holdJob);
-      _scheduledIds = new List<string>(job._scheduledIds);
-
-      _inspections = new List<JobInspectionData>(job._inspections.Count);
-      foreach (var insp in job._inspections)
-        _inspections.Add(new JobInspectionData(insp));
-
-      //copy the path info
-      _procPath = new ProcessInfo[job._procPath.Length];
-      for (int i = 0; i < _procPath.Length; i++)
-      {
-        _procPath[i].Paths = new ProcPathInfo[job._procPath[i].NumPaths];
-        for (int j = 0; j < _procPath[i].NumPaths; j++)
-        {
-          _procPath[i].Paths[j] = new ProcPathInfo(job._procPath[i][j]);
-        }
-      }
-
-      //do not copy the planned cycles, since we are creating a new job
-      _pCycles = new int[_procPath[0].NumPaths];
-      for (int path = 0; path < _procPath[0].NumPaths; path++)
-      {
-        _pCycles[path] = 0;
-      }
-    }
-    public JobPlan(JobPlan job)
-    {
-      _routeStartUTC = job._routeStartUTC;
-      _routeEndUTC = job._routeEndUTC;
-      _archived = job._archived;
-      _copiedToSystem = job._copiedToSystem;
-      _partName = job.PartName;
-      _scheduleId = job._scheduleId;
-      _uniqueStr = job._uniqueStr;
-      _priority = job._priority;
-      _comment = job._comment;
-      _manuallyCreated = job._manuallyCreated;
-      _createMarker = job._createMarker;
-      _holdJob = new JobHoldPattern(job._holdJob);
-      _scheduledIds = new List<string>(job._scheduledIds);
-
-      _inspections = new List<JobInspectionData>(job._inspections.Count);
-      foreach (var insp in job._inspections)
-        _inspections.Add(new JobInspectionData(insp));
-
-      _procPath = new ProcessInfo[job._procPath.Length];
-      for (int i = 0; i < _procPath.Length; i++)
-      {
-        _procPath[i].Paths = new ProcPathInfo[job._procPath[i].NumPaths];
-        for (int j = 0; j < _procPath[i].NumPaths; j++)
-        {
-          _procPath[i].Paths[j] = new ProcPathInfo(job._procPath[i][j]);
-        }
-      }
-      _pCycles = new int[_procPath[0].NumPaths];
-      for (int path = 0; path < _procPath[0].NumPaths; path++)
-      {
-        _pCycles[path] = job._pCycles[path];
-      }
-    }
-
-    [DataMember(Name = "RouteStartUTC", IsRequired = true)]
-    private DateTime _routeStartUTC;
-
-    [DataMember(Name = "RouteEndUTC", IsRequired = true)]
-    private DateTime _routeEndUTC;
-
-    [DataMember(Name = "Archived", IsRequired = true)]
-    private bool _archived;
-
-    [DataMember(Name = "CopiedToSystem", IsRequired = true)]
-    private bool _copiedToSystem;
-
-    [DataMember(Name = "PartName", IsRequired = true)]
-    private string _partName;
-
-    [DataMember(Name = "Comment", IsRequired = false, EmitDefaultValue = false)]
-    private string _comment;
-
-    [DataMember(Name = "Unique", IsRequired = true)]
-    private string _uniqueStr;
-
-    [DataMember(Name = "Priority", IsRequired = true)]
-    private int _priority;
-
-    [DataMember(Name = "ScheduleId", IsRequired = false, EmitDefaultValue = false)]
-    private string _scheduleId;
-
-    [DataMember(Name = "Bookings", IsRequired = false, EmitDefaultValue = false)]
-    private List<string> _scheduledIds;
-
-    [DataMember(Name = "ManuallyCreated", IsRequired = true)]
-    private bool _manuallyCreated;
-
-    [DataMember(Name = "CreateMarkingData", IsRequired = true)]
-    private bool _createMarker;
-
-    [DataMember(Name = "Inspections", IsRequired = false, EmitDefaultValue = false)]
-    private IList<JobInspectionData> _inspections;
-
-    [DataMember(Name = "HoldEntireJob", IsRequired = false, EmitDefaultValue = false)]
-    private JobHoldPattern _holdJob;
-
-    [DataMember(Name = "CyclesOnFirstProcess", IsRequired = true)]
-    private int[] _pCycles;
-
-    [Serializable, DataContract]
-    private struct FixtureFace : IComparable<FixtureFace>
-    {
-#pragma warning disable CS0649
-      [DataMember(IsRequired = true)] public string Fixture;
-      [DataMember(IsRequired = true)] public string Face;
-#pragma warning restore CS0649
-
-      public int CompareTo(FixtureFace o)
-      {
-        var i = Fixture.CompareTo(o.Fixture);
-        if (i < 0) return -1;
-        if (i > 0) return 1;
-        return Face.CompareTo(o.Face);
-      }
-
-      public override string ToString()
-      {
-        return Fixture + ":" + Face;
-      }
-    }
-
-    [Serializable, DataContract]
-    public struct SimulatedProduction
-    {
-      [DataMember(IsRequired = true)] public DateTime TimeUTC;
-      [DataMember(IsRequired = true)] public int Quantity; //total quantity simulated to be completed at TimeUTC
-    }
-
-    [Serializable, DataContract]
-    private struct ProcessInfo
-    {
-      [DataMember(Name = "paths", IsRequired = true)]
-      public ProcPathInfo[] Paths;
-      public ProcPathInfo this[int i] => Paths[i];
-      public int NumPaths => Paths.Length;
-    }
-
-    [Serializable, DataContract]
-    private struct ProcPathInfo
-    {
-      [DataMember(IsRequired = true)]
-      public int PathGroup;
-
-      [DataMember(IsRequired = true)]
-      public IList<string> Pallets;
-
-      [DataMember(IsRequired = false, EmitDefaultValue = false), Obsolete]
-      private IList<FixtureFace> Fixtures
-      {
-        set
-        {
-          if (value.Count > 0)
-          {
-            var f = value[0];
-            Fixture = f.Fixture;
-            if (int.TryParse(f.Face, out var fNum))
-            {
-              Face = fNum;
-            }
-          }
-
-        }
-      }
-
-      [DataMember(IsRequired = false)]
-      public string Fixture;
-
-      [DataMember(IsRequired = false)]
-      public int? Face;
-
-      [DataMember(IsRequired = true)]
-      public IList<int> Load;
-
-      [DataMember(IsRequired = false)]
-      public TimeSpan ExpectedLoadTime;
-
-      [DataMember(IsRequired = true)]
-      public IList<int> Unload;
-
-      [DataMember(IsRequired = false)]
-      public TimeSpan ExpectedUnloadTime;
-
-      [DataMember(IsRequired = true)]
-      public IList<JobMachiningStop> Stops;
-
-      [DataMember(IsRequired = false, EmitDefaultValue = false)]
-      public IList<SimulatedProduction> SimulatedProduction;
-
-      [DataMember(IsRequired = true)]
-      public DateTime SimulatedStartingUTC;
-
-      [DataMember(IsRequired = true)]
-      public TimeSpan SimulatedAverageFlowTime; // average time a part takes to complete the entire sequence
-
-      [DataMember(IsRequired = false, EmitDefaultValue = false)]
-      public JobHoldPattern HoldMachining;
-
-      [DataMember(IsRequired = false, EmitDefaultValue = false)]
-      public JobHoldPattern HoldLoadUnload;
-
-      [DataMember(IsRequired = true)]
-      public int PartsPerPallet;
-
-      [DataMember(IsRequired = false, EmitDefaultValue = false), OptionalField]
-      public string InputQueue;
-
-      [DataMember(IsRequired = false, EmitDefaultValue = false), OptionalField]
-      public string OutputQueue;
-
-      public ProcPathInfo(ProcPathInfo other)
-      {
-        if (other.Pallets == null)
-        {
-          PathGroup = 0;
-          Pallets = new List<string>();
-          Fixture = null;
-          Face = 0;
-          Load = new List<int>();
-          ExpectedLoadTime = TimeSpan.Zero;
-          Unload = new List<int>();
-          ExpectedUnloadTime = TimeSpan.Zero;
-          Stops = new List<JobMachiningStop>();
-          SimulatedProduction = new List<SimulatedProduction>();
-          SimulatedStartingUTC = DateTime.MinValue;
-          SimulatedAverageFlowTime = TimeSpan.Zero;
-          HoldMachining = new JobHoldPattern();
-          HoldLoadUnload = new JobHoldPattern();
-          PartsPerPallet = 1;
-          InputQueue = null;
-          OutputQueue = null;
-        }
-        else
-        {
-          PathGroup = other.PathGroup;
-          Pallets = new List<string>(other.Pallets);
-          Fixture = other.Fixture;
-          Face = other.Face;
-          Load = new List<int>(other.Load);
-          ExpectedLoadTime = other.ExpectedLoadTime;
-          Unload = new List<int>(other.Unload);
-          ExpectedUnloadTime = other.ExpectedUnloadTime;
-          Stops = new List<JobMachiningStop>();
-          SimulatedProduction = new List<SimulatedProduction>(other.SimulatedProduction);
-          SimulatedStartingUTC = other.SimulatedStartingUTC;
-          SimulatedAverageFlowTime = other.SimulatedAverageFlowTime;
-          foreach (var s in other.Stops)
-          {
-            Stops.Add(new JobMachiningStop(s));
-          }
-          HoldMachining = new JobHoldPattern(other.HoldMachining);
-          HoldLoadUnload = new JobHoldPattern(other.HoldLoadUnload);
-          PartsPerPallet = other.PartsPerPallet;
-          InputQueue = other.InputQueue;
-          OutputQueue = other.OutputQueue;
-        }
-      }
-    }
-
-    [DataMember(Name = "ProcsAndPaths", IsRequired = true)]
-    private ProcessInfo[] _procPath;
-
-    protected JobPlan() { } //for json deserialization
-  }
-
-  [SerializableAttribute, DataContract]
-  public class SimulatedStationUtilization
-  {
-    [DataMember(IsRequired = true)] public string ScheduleId;
-    [DataMember(IsRequired = true)] public string StationGroup;
-    [DataMember(IsRequired = true)] public int StationNum;
-    [DataMember(IsRequired = true)] public DateTime StartUTC;
-    [DataMember(IsRequired = true)] public DateTime EndUTC;
-    [DataMember(IsRequired = true)] public TimeSpan UtilizationTime; //time between StartUTC and EndUTC the station is busy.
-    [DataMember(IsRequired = true)] public TimeSpan PlannedDownTime; //time between StartUTC and EndUTC the station is planned to be down.
-
-    public SimulatedStationUtilization(string id, string group, int num, DateTime start, DateTime endT, TimeSpan u, TimeSpan d)
-    {
-      ScheduleId = id;
-      StationGroup = group;
-      StationNum = num;
-      StartUTC = start;
-      EndUTC = endT;
-      UtilizationTime = u;
-      PlannedDownTime = d;
-    }
-  }
-
-  [Serializable, DataContract]
-  public class PartWorkorder
-  {
-    [DataMember(IsRequired = true)] public string WorkorderId { get; set; }
-    [DataMember(IsRequired = true)] public string Part { get; set; }
-    [DataMember(IsRequired = true)] public int Quantity { get; set; }
-    [DataMember(IsRequired = true)] public DateTime DueDate { get; set; }
-    [DataMember(IsRequired = true)] public int Priority { get; set; }
-  }
-
-  [Serializable, DataContract]
-  public class QueueSize
-  {
-    //once an output queue grows to this size, stop unloading parts
-    //and keep them in the buffer inside the cell
-    [DataMember(IsRequired = false, EmitDefaultValue = false)]
-    public int? MaxSizeBeforeStopUnloading { get; set; }
-  }
-
-  [Serializable, DataContract]
-  public class ProgramEntry
-  {
-    [DataMember(IsRequired = true)] public string ProgramName { get; set; }
-    [DataMember(IsRequired = true)] public long Revision { get; set; }
-    [DataMember(IsRequired = true)] public string Comment { get; set; }
-    [DataMember(IsRequired = true)] public string ProgramContent { get; set; }
-  }
-
-  [Serializable, DataContract]
-  public class NewJobs
-  {
-    [DataMember(IsRequired = true)] public string ScheduleId { get; set; }
-
-    [DataMember(IsRequired = true)] public bool ArchiveCompletedJobs { get; set; }
-
-    [DataMember(IsRequired = true)] public List<JobPlan> Jobs { get; set; }
-
-    [DataMember(IsRequired = false, EmitDefaultValue = false)]
-    public List<SimulatedStationUtilization> StationUse { get; set; }
-
-    [DataMember(IsRequired = false, EmitDefaultValue = false)]
-    public Dictionary<string, int> ExtraParts { get; set; }
-
-    [DataMember(IsRequired = false, EmitDefaultValue = false)]
-    public byte[] DebugMessage { get; set; }
-
-    [DataMember(IsRequired = false, EmitDefaultValue = false)]
-    public List<PartWorkorder> CurrentUnfilledWorkorders { get; set; }
-
-    [DataMember(IsRequired = false, EmitDefaultValue = false)]
-    public Dictionary<string, QueueSize> QueueSizes { get; set; }
-
-    [DataMember(IsRequired = false, EmitDefaultValue = false)]
-    public List<ProgramEntry> Programs { get; set; }
-  }
-
-  [Serializable, DataContract]
-  public struct HistoricData
-  {
-    [DataMember(IsRequired = true)] public IDictionary<string, JobPlan> Jobs;
-    [DataMember(IsRequired = true)] public ICollection<SimulatedStationUtilization> StationUse;
-  }
-
-  [Serializable, DataContract]
-  public struct PlannedSchedule
-  {
-    [DataMember(IsRequired = true)] public string LatestScheduleId;
-    [DataMember(IsRequired = true)] public List<JobPlan> Jobs;
-    [DataMember(IsRequired = true)] public Dictionary<string, int> ExtraParts;
-
-    [OptionalField, DataMember(IsRequired = false)]
-    public List<PartWorkorder> CurrentUnfilledWorkorders;
-  }
-}
+/* Copyright (c) 2018, John Lenz
+
+All rights reserved.
+
+Redistribution and use in source and binary forms, with or without
+modification, are permitted provided that the following conditions are met:
+
+    * Redistributions of source code must retain the above copyright
+      notice, this list of conditions and the following disclaimer.
+
+    * Redistributions in binary form must reproduce the above
+      copyright notice, this list of conditions and the following
+      disclaimer in the documentation and/or other materials provided
+      with the distribution.
+
+    * Neither the name of John Lenz, Black Maple Software, SeedTactics,
+      nor the names of other contributors may be used to endorse or
+      promote products derived from this software without specific
+      prior written permission.
+
+THIS SOFTWARE IS PROVIDED BY THE COPYRIGHT HOLDERS AND CONTRIBUTORS
+"AS IS" AND ANY EXPRESS OR IMPLIED WARRANTIES, INCLUDING, BUT NOT
+LIMITED TO, THE IMPLIED WARRANTIES OF MERCHANTABILITY AND FITNESS FOR
+A PARTICULAR PURPOSE ARE DISCLAIMED. IN NO EVENT SHALL THE COPYRIGHT
+OWNER OR CONTRIBUTORS BE LIABLE FOR ANY DIRECT, INDIRECT, INCIDENTAL,
+SPECIAL, EXEMPLARY, OR CONSEQUENTIAL DAMAGES (INCLUDING, BUT NOT
+LIMITED TO, PROCUREMENT OF SUBSTITUTE GOODS OR SERVICES; LOSS OF USE,
+DATA, OR PROFITS; OR BUSINESS INTERRUPTION) HOWEVER CAUSED AND ON ANY
+THEORY OF LIABILITY, WHETHER IN CONTRACT, STRICT LIABILITY, OR TORT
+(INCLUDING NEGLIGENCE OR OTHERWISE) ARISING IN ANY WAY OUT OF THE USE
+OF THIS SOFTWARE, EVEN IF ADVISED OF THE POSSIBILITY OF SUCH DAMAGE.
+ */
+
+using System;
+using System.Collections.Generic;
+using System.Linq;
+using System.Runtime.Serialization;
+
+namespace BlackMaple.MachineWatchInterface
+{
+
+  //stores information about a single "stop" of the pallet in a route
+  [Serializable, DataContract]
+  public class JobMachiningStop
+  {
+    public string StationGroup
+    {
+      get { return _statGroup; }
+      set { _statGroup = value; }
+    }
+
+    public TimeSpan ExpectedCycleTime
+    {
+      get { return _expectedCycleTime; }
+      set { _expectedCycleTime = value; }
+    }
+
+    public string ProgramName { get => _program; set => _program = value; }
+
+    public long? ProgramRevision { get => _programRevision; set => _programRevision = value; }
+
+    public IList<int> Stations
+    {
+      get
+      {
+        if (_stations == null) _stations = new List<int>();
+        return _stations;
+      }
+    }
+
+
+    //Key is tool name, value is expected elapsed time
+    public IDictionary<string, TimeSpan> Tools
+    {
+      get { return _tools; }
+    }
+
+    public JobMachiningStop(string sGroup)
+    {
+      _statGroup = sGroup;
+      _stations = new List<int>();
+      _tools = new Dictionary<string, TimeSpan>();
+      _expectedCycleTime = TimeSpan.Zero;
+    }
+
+    public JobMachiningStop(JobMachiningStop stop)
+    {
+      _statGroup = stop._statGroup;
+      _stations = new List<int>(stop._stations);
+      _program = stop._program;
+      _programRevision = stop._programRevision;
+      _expectedCycleTime = stop._expectedCycleTime;
+      _tools = new Dictionary<string, TimeSpan>(stop._tools);
+    }
+
+    [DataMember(Name = "StationNums")]
+    private List<int> _stations;
+
+    [DataMember(Name = "Program")]
+    private string _program;
+
+    [DataMember(Name = "ProgramRevision")]
+    private long? _programRevision;
+
+    [DataMember(Name = "Tools", IsRequired = true)]
+    private Dictionary<string, TimeSpan> _tools; //key is tool, value is expected cutting time
+
+    [DataMember(Name = "StationGroup", IsRequired = true)]
+    private string _statGroup;
+
+    [DataMember(Name = "ExpectedCycleTime", IsRequired = true)]
+    private TimeSpan _expectedCycleTime;
+
+    private JobMachiningStop() { } //for json deserialization
+
+    // include old stations format for backwards compatibility
+    [DataMember(Name = "Stations", IsRequired = false), Obsolete]
+    private Dictionary<int, string> OldPrograms
+    {
+      get
+      {
+        if (_stations == null) return null;
+        var d = new Dictionary<int, string>();
+        foreach (var s in _stations)
+        {
+          d[s] = _program;
+        }
+        return d;
+      }
+      set
+      {
+        _stations = value.Keys.ToList();
+        if (value.Count > 0)
+        {
+          _program = value.Values.First();
+          _programRevision = 0;
+        }
+      }
+    }
+  }
+
+  [Serializable, DataContract]
+  public class JobInspectionData
+  {
+    [DataMember(IsRequired = true)]
+    public readonly string InspectionType;
+
+    //There are two possible ways of triggering an exception: counts and frequencies.
+    // * For counts, the MaxVal will contain a number larger than zero and RandomFreq will contain -1
+    // * For frequencies, the value of MaxVal is -1 and RandomFreq contains
+    //   the frequency as a number between 0 and 1.
+
+    //Every time a material completes, the counter string is expanded (see below).
+    [DataMember(IsRequired = true)]
+    public readonly string Counter;
+
+    //For each completed material, the counter is incremented.  If the counter is equal to MaxVal,
+    //we signal an inspection and reset the counter to 0.
+    [DataMember(IsRequired = true)]
+    public readonly int MaxVal;
+
+    //The random frequency of inspection
+    [DataMember(IsRequired = true)]
+    public readonly double RandomFreq;
+
+    //If the last inspection signaled for this counter was longer than TimeInterval,
+    //signal an inspection.  This can be disabled by using TimeSpan.Zero
+    [DataMember(IsRequired = true)]
+    public readonly TimeSpan TimeInterval;
+
+    //If set to -1, the entire job should be inspected once the job completes.
+    //If set to a positive number, only that process should have the inspection triggered.
+    [DataMember(IsRequired = true)]
+    public readonly int InspectSingleProcess;
+
+    public JobInspectionData(string iType, string ctr, int max, TimeSpan interval, int inspSingleProc = -1)
+    {
+      InspectionType = iType;
+      Counter = ctr;
+      MaxVal = max;
+      TimeInterval = interval;
+      RandomFreq = -1;
+      InspectSingleProcess = inspSingleProc;
+    }
+    public JobInspectionData(string iType, string ctr, double frequency, TimeSpan interval, int inspSingleProc = -1)
+    {
+      InspectionType = iType;
+      Counter = ctr;
+      MaxVal = -1;
+      TimeInterval = interval;
+      RandomFreq = frequency;
+      InspectSingleProcess = inspSingleProc;
+    }
+    public JobInspectionData(JobInspectionData insp)
+    {
+      InspectionType = insp.InspectionType;
+      Counter = insp.Counter;
+      MaxVal = insp.MaxVal;
+      TimeInterval = insp.TimeInterval;
+      RandomFreq = insp.RandomFreq;
+      InspectSingleProcess = insp.InspectSingleProcess;
+    }
+
+    private JobInspectionData() { } //for json deserialization
+
+    //The final counter string is determined by replacing following substrings in the counter
+    public static string PalletFormatFlag(int proc)
+    {
+      return "%pal" + proc.ToString() + "%";
+    }
+    public static string LoadFormatFlag(int proc)
+    {
+      return "%load" + proc.ToString() + "%";
+    }
+    public static string UnloadFormatFlag(int proc)
+    {
+      return "%unload" + proc.ToString() + "%";
+    }
+    public static string StationFormatFlag(int proc, int routeNum)
+    {
+      return "%stat" + proc.ToString() + "," + routeNum.ToString() + "%";
+    }
+  }
+
+  [Serializable, DataContract]
+  public class JobHoldPattern
+  {
+    // All of the following hold types are an OR, meaning if any one of them says a hold is in effect,
+    // the job is on hold.
+
+    [DataMember(IsRequired = true)]
+    public bool UserHold;
+
+    [DataMember(IsRequired = true)]
+    public string ReasonForUserHold;
+
+    //A list of timespans the job should be on hold/not on hold.
+    //During the first timespan, the job is on hold.
+    [DataMember(IsRequired = true)]
+    public readonly IList<TimeSpan> HoldUnholdPattern;
+
+    [DataMember(IsRequired = true)]
+    public DateTime HoldUnholdPatternStartUTC;
+
+    [DataMember(IsRequired = true)]
+    public bool HoldUnholdPatternRepeats;
+
+    public bool IsJobOnHold
+    {
+      get
+      {
+        bool hold;
+        DateTime next;
+
+        HoldInformation(DateTime.UtcNow, out hold, out next);
+
+        return hold;
+      }
+    }
+
+    // Given a time, allows you to calculate if the hold is active
+    // and the next transition time.
+    public void HoldInformation(DateTime nowUTC,
+                                out bool isOnHold,
+                                out DateTime nextTransitionUTC)
+    {
+
+      if (UserHold)
+      {
+        isOnHold = true;
+        nextTransitionUTC = DateTime.MaxValue;
+        return;
+      }
+
+      if (HoldUnholdPattern.Count == 0)
+      {
+        isOnHold = false;
+        nextTransitionUTC = DateTime.MaxValue;
+        return;
+      }
+
+      //check that the hold pattern has a non-zero timespan.
+      //Without this check we will get in an infinite loop below.
+      bool foundSpan = false;
+      foreach (var span in HoldUnholdPattern)
+      {
+        if (span.Ticks > 0)
+        {
+          foundSpan = true;
+          break;
+        }
+      }
+      if (!foundSpan)
+      {
+        //If not, then we are not on hold.
+        isOnHold = false;
+        nextTransitionUTC = DateTime.MaxValue;
+        return;
+      }
+
+      if (nowUTC < HoldUnholdPatternStartUTC)
+      {
+        isOnHold = false;
+        nextTransitionUTC = HoldUnholdPatternStartUTC;
+      }
+
+      //Start with a span from the current time to the start time.
+      //We will remove time from this span until it goes negative, indicating
+      //that we have found the point in the pattern containing the current time.
+      var remainingSpan = nowUTC.Subtract(HoldUnholdPatternStartUTC);
+
+      int curIndex = 0;
+
+      do
+      {
+
+        // Decrement the time.
+        remainingSpan = remainingSpan.Subtract(HoldUnholdPattern[curIndex]);
+
+        // If we pass 0, we have found the span with the current time.
+        if (remainingSpan.Ticks < 0)
+        {
+          //since remainingSpan is negative, we subtract to add the time to the next transition.
+          isOnHold = (curIndex % 2 == 0);
+          nextTransitionUTC = nowUTC.Subtract(remainingSpan);
+          return;
+        }
+
+        curIndex += 1;
+
+        // check for repeat patterns
+        if (curIndex >= HoldUnholdPattern.Count && HoldUnholdPatternRepeats)
+          curIndex = 0;
+
+      } while (curIndex < HoldUnholdPattern.Count && remainingSpan.Ticks > 0);
+
+      //We are past the end of the pattern, so we are not on hold.
+      isOnHold = false;
+      nextTransitionUTC = DateTime.MaxValue;
+    }
+
+    public JobHoldPattern()
+    {
+      UserHold = false;
+      ReasonForUserHold = "";
+
+      HoldUnholdPattern = new List<TimeSpan>();
+      HoldUnholdPatternStartUTC = new DateTime(2000, 1, 1);
+      HoldUnholdPatternRepeats = false;
+    }
+
+    public JobHoldPattern(JobHoldPattern pattern)
+    {
+      UserHold = pattern.UserHold;
+      ReasonForUserHold = pattern.ReasonForUserHold;
+      HoldUnholdPattern = new List<TimeSpan>(pattern.HoldUnholdPattern);
+      HoldUnholdPatternStartUTC = pattern.HoldUnholdPatternStartUTC;
+      HoldUnholdPatternRepeats = pattern.HoldUnholdPatternRepeats;
+    }
+  }
+
+  [Serializable, DataContract]
+  public class JobPlan
+  {
+    public string UniqueStr
+    {
+      get { return _uniqueStr; }
+    }
+
+    //general info about the route
+
+    //The overall starting time of the period when we expect the job to run.
+    //Note that the job might not immediately start at this point, the expected
+    //start time from the simulation is passed per path in the SimulatedStartingTime
+    public DateTime RouteStartingTimeUTC
+    {
+      get { return _routeStartUTC; }
+      set { _routeStartUTC = value; }
+    }
+    public DateTime RouteEndingTimeUTC
+    {
+      get { return _routeEndUTC; }
+      set { _routeEndUTC = value; }
+    }
+    public bool Archived
+    {
+      get { return _archived; }
+      set { _archived = value; }
+    }
+    public string ScheduleId
+    {
+      get { return _scheduleId; }
+      set { _scheduleId = value; }
+    }
+    public bool JobCopiedToSystem
+    {
+      get { return _copiedToSystem; }
+      set { _copiedToSystem = value; }
+    }
+    public int Priority
+    { // larger number means higher priority
+      get { return _priority; }
+      set { _priority = value; }
+    }
+    public string PartName
+    {
+      get { return _partName; }
+      set { _partName = value; }
+    }
+    public string Comment
+    {
+      get { return _comment; }
+      set { _comment = value; }
+    }
+    public int NumProcesses
+    {
+      get { return _procPath.Length; }
+    }
+    public bool ManuallyCreatedJob
+    {
+      get { return _manuallyCreated; }
+      set { _manuallyCreated = value; }
+    }
+    public bool CreateMarkerData
+    {
+      get { return _createMarker; }
+      set { _createMarker = value; }
+    }
+    public ICollection<string> ScheduledBookingIds
+    {
+      get { return _scheduledIds; }
+    }
+    public int GetNumPaths(int process)
+    {
+      if (process >= 1 && process <= NumProcesses)
+      {
+        return _procPath[process - 1].NumPaths;
+      }
+      else
+      {
+        throw new IndexOutOfRangeException("Invalid process number");
+      }
+    }
+    public int GetPathGroup(int process, int path)
+    {
+      if (process >= 1 && process <= NumProcesses && path >= 1 && path <= GetNumPaths(process))
+      {
+        return _procPath[process - 1][path - 1].PathGroup;
+      }
+      else
+      {
+        throw new IndexOutOfRangeException("Invalid process or path number");
+      }
+    }
+    public void SetPathGroup(int process, int path, int pgroup)
+    {
+      if (process >= 1 && process <= NumProcesses && path >= 1 && path <= GetNumPaths(process))
+      {
+        _procPath[process - 1].Paths[path - 1].PathGroup = pgroup;
+      }
+      else
+      {
+        throw new IndexOutOfRangeException("Invalid process or path number");
+      }
+    }
+
+
+    // Hold Status
+    public JobHoldPattern HoldEntireJob
+    {
+      get { return _holdJob; }
+      set { _holdJob = value; }
+    }
+    public JobHoldPattern HoldMachining(int process, int path)
+    {
+      if (process >= 1 && process <= NumProcesses && path >= 1 && path <= GetNumPaths(process))
+      {
+        return _procPath[process - 1][path - 1].HoldMachining;
+      }
+      else
+      {
+        throw new IndexOutOfRangeException("Invalid process or path number");
+      }
+    }
+    public void SetHoldMachining(int process, int path, JobHoldPattern hold)
+    {
+      if (process >= 1 && process <= NumProcesses && path >= 1 && path <= GetNumPaths(process))
+      {
+        _procPath[process - 1].Paths[path - 1].HoldMachining = hold;
+      }
+      else
+      {
+        throw new IndexOutOfRangeException("Invalid process or path number");
+      }
+    }
+    public JobHoldPattern HoldLoadUnload(int process, int path)
+    {
+      if (process >= 1 && process <= NumProcesses && path >= 1 && path <= GetNumPaths(process))
+      {
+        return _procPath[process - 1][path - 1].HoldLoadUnload;
+      }
+      else
+      {
+        throw new IndexOutOfRangeException("Invalid process or path number");
+      }
+    }
+    public void SetHoldLoadUnload(int process, int path, JobHoldPattern hold)
+    {
+      if (process >= 1 && process <= NumProcesses && path >= 1 && path <= GetNumPaths(process))
+      {
+        _procPath[process - 1].Paths[path - 1].HoldLoadUnload = hold;
+      }
+      else
+      {
+        throw new IndexOutOfRangeException("Invalid process or path number");
+      }
+    }
+
+    // Planned cycles
+    public int GetPlannedCyclesOnFirstProcess(int path)
+    {
+      if (path >= 1 && path <= _pCycles.Length)
+      {
+        return _pCycles[path - 1];
+      }
+      else
+      {
+        throw new IndexOutOfRangeException("Invalid path number");
+      }
+    }
+    public void SetPlannedCyclesOnFirstProcess(int path, int numCycles)
+    {
+      if (path >= 1 && path <= _pCycles.Length)
+      {
+        _pCycles[path - 1] = numCycles;
+      }
+      else
+      {
+        throw new IndexOutOfRangeException("Invalid path number");
+      }
+    }
+
+    //Simulated Starting Time
+    public DateTime GetSimulatedStartingTimeUTC(int process, int path)
+    {
+      if (process >= 1 && process <= NumProcesses && path >= 1 && path <= GetNumPaths(process))
+      {
+        return _procPath[process - 1][path - 1].SimulatedStartingUTC;
+      }
+      else
+      {
+        throw new IndexOutOfRangeException("Invalid process or path number");
+      }
+    }
+    public void SetSimulatedStartingTimeUTC(int process, int path, DateTime startUTC)
+    {
+      if (process >= 1 && process <= NumProcesses && path >= 1 && path <= GetNumPaths(process))
+      {
+        _procPath[process - 1].Paths[path - 1].SimulatedStartingUTC = startUTC;
+      }
+      else
+      {
+        throw new IndexOutOfRangeException("Invalid process or path number");
+      }
+    }
+    public IEnumerable<SimulatedProduction> GetSimulatedProduction(int process, int path)
+    {
+      if (process >= 1 && process <= NumProcesses && path >= 1 && path <= GetNumPaths(process))
+      {
+        return _procPath[process - 1][path - 1].SimulatedProduction;
+      }
+      else
+      {
+        throw new IndexOutOfRangeException("Invalid process or path number");
+      }
+    }
+    public void SetSimulatedProduction(int process, int path, IEnumerable<SimulatedProduction> prod)
+    {
+      if (process >= 1 && process <= NumProcesses && path >= 1 && path <= GetNumPaths(process))
+      {
+        _procPath[process - 1].Paths[path - 1].SimulatedProduction = new List<SimulatedProduction>(prod);
+      }
+      else
+      {
+        throw new IndexOutOfRangeException("Invalid process or path number");
+      }
+    }
+    public TimeSpan GetSimulatedAverageFlowTime(int process, int path)
+    {
+      if (process >= 1 && process <= NumProcesses && path >= 1 && path <= GetNumPaths(process))
+      {
+        return _procPath[process - 1][path - 1].SimulatedAverageFlowTime;
+      }
+      else
+      {
+        throw new IndexOutOfRangeException("Invalid process or path number");
+      }
+    }
+    public void SetSimulatedAverageFlowTime(int process, int path, TimeSpan t)
+    {
+      if (process >= 1 && process <= NumProcesses && path >= 1 && path <= GetNumPaths(process))
+      {
+        _procPath[process - 1].Paths[path - 1].SimulatedAverageFlowTime = t;
+      }
+      else
+      {
+        throw new IndexOutOfRangeException("Invalid process or path number");
+      }
+    }
+
+    //pallet and fixture information
+    public void AddProcessOnPallet(int process, int path, string pallet)
+    {
+      if (process >= 1 && process <= NumProcesses && path >= 1 && path <= GetNumPaths(process))
+      {
+        _procPath[process - 1][path - 1].Pallets.Add(pallet);
+      }
+      else
+      {
+        throw new IndexOutOfRangeException("Invalid process or path number");
+      }
+    }
+    public void SetFixtureFace(int process, int path, string fixture, int face)
+    {
+      if (process >= 1 && process <= NumProcesses && path >= 1 && path <= GetNumPaths(process))
+      {
+        _procPath[process - 1].Paths[path - 1].Fixture = fixture;
+        _procPath[process - 1].Paths[path - 1].Face = face;
+      }
+      else
+      {
+        throw new IndexOutOfRangeException("Invalid process or path number");
+      }
+
+    }
+    public IEnumerable<string> PlannedPallets(int process, int path)
+    {
+      if (process >= 1 && process <= NumProcesses && path >= 1 && path <= GetNumPaths(process))
+      {
+        return _procPath[process - 1][path - 1].Pallets;
+      }
+      else
+      {
+        throw new IndexOutOfRangeException("Invalid process or path number");
+      }
+    }
+#if NET35
+    // tuples don't work in net3.5
+    public void PlannedFixture(int process, int path, out string fixture, out int face)
+    {
+      if (process >= 1 && process <= NumProcesses && path >= 1 && path <= GetNumPaths(process))
+      {
+        fixture = _procPath[process - 1][path - 1].Fixture;
+        face = _procPath[process - 1][path - 1].Face ?? 1;
+      }
+      else
+      {
+        throw new IndexOutOfRangeException("Invalid process or path number");
+      }
+    }
+#else
+    public (string fixture, int face) PlannedFixture(int process, int path)
+    {
+      if (process >= 1 && process <= NumProcesses && path >= 1 && path <= GetNumPaths(process))
+      {
+        return (fixture: _procPath[process - 1][path - 1].Fixture, face: _procPath[process - 1][path - 1].Face ?? 1);
+      }
+      else
+      {
+        throw new IndexOutOfRangeException("Invalid process or path number");
+      }
+    }
+#endif
+    public IEnumerable<string> AllPlannedPallets()
+    {
+      var ret = new List<string>();
+      for (int process = 0; process < NumProcesses; process++)
+      {
+        for (int path = 0; path < GetNumPaths(process + 1); path++)
+        {
+          foreach (string pal in _procPath[process][path].Pallets)
+          {
+            if (!ret.Contains(pal))
+              ret.Add(pal);
+          }
+        }
+      }
+      return ret;
+    }
+    public bool HasPallet(int process, int path, string pallet)
+    {
+      if (process >= 1 && process <= NumProcesses && path >= 1 && path <= GetNumPaths(process))
+      {
+        return _procPath[process - 1][path - 1].Pallets.Contains(pallet);
+      }
+      else
+      {
+        throw new IndexOutOfRangeException("Invalid process or path number");
+      }
+    }
+    public int PartsPerPallet(int process, int path)
+    {
+      if (process >= 1 && process <= NumProcesses && path >= 1 && path <= GetNumPaths(process))
+      {
+        return _procPath[process - 1][path - 1].PartsPerPallet;
+      }
+      else
+      {
+        throw new IndexOutOfRangeException("Invalid process or path number");
+      }
+    }
+    public void SetPartsPerPallet(int process, int path, int partsPerPallet)
+    {
+      if (process >= 1 && process <= NumProcesses && path >= 1 && path <= GetNumPaths(process))
+      {
+        _procPath[process - 1].Paths[path - 1].PartsPerPallet = partsPerPallet;
+      }
+      else
+      {
+        throw new IndexOutOfRangeException("Invalid process or path number");
+      }
+    }
+
+    public IEnumerable<int> LoadStations(int process, int path)
+    {
+      if (process >= 1 && process <= NumProcesses && path >= 1 && path <= GetNumPaths(process))
+      {
+        return _procPath[process - 1][path - 1].Load;
+      }
+      else
+      {
+        throw new IndexOutOfRangeException("Invalid process or path number");
+      }
+    }
+    public void AddLoadStation(int process, int path, int statNum)
+    {
+      if (process >= 1 && process <= NumProcesses && path >= 1 && path <= GetNumPaths(process))
+      {
+        _procPath[process - 1][path - 1].Load.Add(statNum);
+      }
+      else
+      {
+        throw new IndexOutOfRangeException("Invalid process or path number");
+      }
+    }
+    //Expected Load time is per material, need to multiply by PartsPerPallet to get total time
+    public TimeSpan GetExpectedLoadTime(int process, int path)
+    {
+      if (process >= 1 && process <= NumProcesses && path >= 1 && path <= GetNumPaths(process))
+      {
+        return _procPath[process - 1].Paths[path - 1].ExpectedLoadTime;
+      }
+      else
+      {
+        throw new IndexOutOfRangeException("Invalid process or path number");
+      }
+    }
+    public void SetExpectedLoadTime(int process, int path, TimeSpan t)
+    {
+      if (process >= 1 && process <= NumProcesses && path >= 1 && path <= GetNumPaths(process))
+      {
+        _procPath[process - 1].Paths[path - 1].ExpectedLoadTime = t;
+      }
+      else
+      {
+        throw new IndexOutOfRangeException("Invalid process or path number");
+      }
+    }
+    public IEnumerable<int> UnloadStations(int process, int path)
+    {
+      if (process >= 1 && process <= NumProcesses && path >= 1 && path <= GetNumPaths(process))
+      {
+        return _procPath[process - 1][path - 1].Unload;
+      }
+      else
+      {
+        throw new IndexOutOfRangeException("Invalid process or path number");
+      }
+    }
+    public void AddUnloadStation(int process, int path, int statNum)
+    {
+      if (process >= 1 && process <= NumProcesses && path >= 1 && path <= GetNumPaths(process))
+      {
+        _procPath[process - 1][path - 1].Unload.Add(statNum);
+      }
+      else
+      {
+        throw new IndexOutOfRangeException("Invalid process or path number");
+      }
+    }
+    //Expected Unload time is per material, need to multiply by PartsPerPallet to get total time
+    public TimeSpan GetExpectedUnloadTime(int process, int path)
+    {
+      if (process >= 1 && process <= NumProcesses && path >= 1 && path <= GetNumPaths(process))
+      {
+        return _procPath[process - 1].Paths[path - 1].ExpectedUnloadTime;
+      }
+      else
+      {
+        throw new IndexOutOfRangeException("Invalid process or path number");
+      }
+    }
+    public void SetExpectedUnloadTime(int process, int path, TimeSpan t)
+    {
+      if (process >= 1 && process <= NumProcesses && path >= 1 && path <= GetNumPaths(process))
+      {
+        _procPath[process - 1].Paths[path - 1].ExpectedUnloadTime = t;
+      }
+      else
+      {
+        throw new IndexOutOfRangeException("Invalid process or path number");
+      }
+    }
+    public IEnumerable<JobMachiningStop> GetMachiningStop(int process, int path)
+    {
+      if (process >= 1 && process <= NumProcesses && path >= 1 && path <= GetNumPaths(process))
+      {
+        return _procPath[process - 1][path - 1].Stops;
+      }
+      else
+      {
+        throw new IndexOutOfRangeException("Invalid process or path number");
+      }
+    }
+    public void AddMachiningStop(int process, int path, JobMachiningStop r)
+    {
+      if (process >= 1 && process <= NumProcesses && path >= 1 && path <= GetNumPaths(process))
+      {
+        _procPath[process - 1][path - 1].Stops.Add(r);
+      }
+      else
+      {
+        throw new IndexOutOfRangeException("Invalid process or path number");
+      }
+    }
+    public void AddMachiningStops(int process, int path, IEnumerable<JobMachiningStop> stops)
+    {
+      if (process >= 1 && process <= NumProcesses && path >= 1 && path <= GetNumPaths(process))
+      {
+        foreach (var s in stops)
+          _procPath[process - 1][path - 1].Stops.Add(s);
+      }
+      else
+      {
+        throw new IndexOutOfRangeException("Invalid process or path number");
+      }
+    }
+    public string GetInputQueue(int process, int path)
+    {
+      if (process >= 1 && process <= NumProcesses && path >= 1 && path <= GetNumPaths(process))
+      {
+        return _procPath[process - 1][path - 1].InputQueue;
+      }
+      else
+      {
+        throw new IndexOutOfRangeException("Invalid process or path number");
+      }
+    }
+    public string GetOutputQueue(int process, int path)
+    {
+      if (process >= 1 && process <= NumProcesses && path >= 1 && path <= GetNumPaths(process))
+      {
+        return _procPath[process - 1][path - 1].OutputQueue;
+      }
+      else
+      {
+        throw new IndexOutOfRangeException("Invalid process or path number");
+      }
+    }
+    public void SetInputQueue(int process, int path, string queue)
+    {
+      if (process >= 1 && process <= NumProcesses && path >= 1 && path <= GetNumPaths(process))
+      {
+        _procPath[process - 1].Paths[path - 1].InputQueue = queue;
+      }
+      else
+      {
+        throw new IndexOutOfRangeException("Invalid process or path number");
+      }
+    }
+    public void SetOutputQueue(int process, int path, string queue)
+    {
+      if (process >= 1 && process <= NumProcesses && path >= 1 && path <= GetNumPaths(process))
+      {
+        _procPath[process - 1].Paths[path - 1].OutputQueue = queue;
+      }
+      else
+      {
+        throw new IndexOutOfRangeException("Invalid process or path number");
+      }
+    }
+
+    //Inspection information
+    public IEnumerable<JobInspectionData> GetInspections()
+    {
+      return _inspections;
+    }
+    public void AddInspection(JobInspectionData insp)
+    {
+      foreach (var i in _inspections)
+      {
+        if (insp.InspectionType == i.InspectionType)
+          throw new ArgumentException("Duplicate inspection types");
+      }
+      _inspections.Add(insp);
+    }
+    public void ReplaceInspection(JobInspectionData insp)
+    {
+      foreach (var i in _inspections)
+      {
+        if (insp.InspectionType == i.InspectionType)
+        {
+          _inspections.Remove(i);
+          break;
+        }
+      }
+      _inspections.Add(insp);
+    }
+    public void AddInspections(IEnumerable<JobInspectionData> insps)
+    {
+      foreach (var insp in insps)
+        AddInspection(insp);
+    }
+
+    public JobPlan(string unique, int numProcess) : this(unique, numProcess, null)
+    {
+    }
+    public JobPlan(string unique, int numProcess, int[] numPaths)
+    {
+      _routeStartUTC = DateTime.MinValue;
+      _routeEndUTC = DateTime.MinValue;
+      _archived = false;
+      _copiedToSystem = false;
+      _partName = "";
+      _scheduleId = "";
+      _uniqueStr = unique;
+      _priority = 0;
+      _comment = "";
+      _manuallyCreated = false;
+      _inspections = new List<JobInspectionData>();
+      _holdJob = new JobHoldPattern();
+      _scheduledIds = new List<string>();
+
+      _procPath = new ProcessInfo[numProcess];
+      for (int i = 0; i < numProcess; i++)
+      {
+        if (numPaths == null || i >= numPaths.Length)
+        {
+          _procPath[i].Paths = new ProcPathInfo[1];
+        }
+        else
+        {
+          _procPath[i].Paths = new ProcPathInfo[Math.Max(1, numPaths[i])];
+        }
+        for (int j = 0; j < _procPath[i].NumPaths; j++)
+        {
+          _procPath[i].Paths[j] = new ProcPathInfo(default(ProcPathInfo));
+        }
+      }
+      _pCycles = new int[_procPath[0].NumPaths];
+      for (int path = 0; path < _procPath[0].NumPaths; path++)
+      {
+        _pCycles[path] = 0;
+      }
+    }
+    public JobPlan(JobPlan job, string newUniqueStr)
+    {
+      _routeStartUTC = job._routeStartUTC;
+      _routeEndUTC = job._routeEndUTC;
+      _archived = job._archived;
+      _copiedToSystem = job._copiedToSystem;
+      _partName = job.PartName;
+      _scheduleId = job._scheduleId;
+      _uniqueStr = newUniqueStr;
+      _priority = job._priority;
+      _comment = job._comment;
+      _manuallyCreated = job._manuallyCreated;
+      _createMarker = job._createMarker;
+      _holdJob = new JobHoldPattern(job._holdJob);
+      _scheduledIds = new List<string>(job._scheduledIds);
+
+      _inspections = new List<JobInspectionData>(job._inspections.Count);
+      foreach (var insp in job._inspections)
+        _inspections.Add(new JobInspectionData(insp));
+
+      //copy the path info
+      _procPath = new ProcessInfo[job._procPath.Length];
+      for (int i = 0; i < _procPath.Length; i++)
+      {
+        _procPath[i].Paths = new ProcPathInfo[job._procPath[i].NumPaths];
+        for (int j = 0; j < _procPath[i].NumPaths; j++)
+        {
+          _procPath[i].Paths[j] = new ProcPathInfo(job._procPath[i][j]);
+        }
+      }
+
+      //do not copy the planned cycles, since we are creating a new job
+      _pCycles = new int[_procPath[0].NumPaths];
+      for (int path = 0; path < _procPath[0].NumPaths; path++)
+      {
+        _pCycles[path] = 0;
+      }
+    }
+    public JobPlan(JobPlan job)
+    {
+      _routeStartUTC = job._routeStartUTC;
+      _routeEndUTC = job._routeEndUTC;
+      _archived = job._archived;
+      _copiedToSystem = job._copiedToSystem;
+      _partName = job.PartName;
+      _scheduleId = job._scheduleId;
+      _uniqueStr = job._uniqueStr;
+      _priority = job._priority;
+      _comment = job._comment;
+      _manuallyCreated = job._manuallyCreated;
+      _createMarker = job._createMarker;
+      _holdJob = new JobHoldPattern(job._holdJob);
+      _scheduledIds = new List<string>(job._scheduledIds);
+
+      _inspections = new List<JobInspectionData>(job._inspections.Count);
+      foreach (var insp in job._inspections)
+        _inspections.Add(new JobInspectionData(insp));
+
+      _procPath = new ProcessInfo[job._procPath.Length];
+      for (int i = 0; i < _procPath.Length; i++)
+      {
+        _procPath[i].Paths = new ProcPathInfo[job._procPath[i].NumPaths];
+        for (int j = 0; j < _procPath[i].NumPaths; j++)
+        {
+          _procPath[i].Paths[j] = new ProcPathInfo(job._procPath[i][j]);
+        }
+      }
+      _pCycles = new int[_procPath[0].NumPaths];
+      for (int path = 0; path < _procPath[0].NumPaths; path++)
+      {
+        _pCycles[path] = job._pCycles[path];
+      }
+    }
+
+    [DataMember(Name = "RouteStartUTC", IsRequired = true)]
+    private DateTime _routeStartUTC;
+
+    [DataMember(Name = "RouteEndUTC", IsRequired = true)]
+    private DateTime _routeEndUTC;
+
+    [DataMember(Name = "Archived", IsRequired = true)]
+    private bool _archived;
+
+    [DataMember(Name = "CopiedToSystem", IsRequired = true)]
+    private bool _copiedToSystem;
+
+    [DataMember(Name = "PartName", IsRequired = true)]
+    private string _partName;
+
+    [DataMember(Name = "Comment", IsRequired = false, EmitDefaultValue = false)]
+    private string _comment;
+
+    [DataMember(Name = "Unique", IsRequired = true)]
+    private string _uniqueStr;
+
+    [DataMember(Name = "Priority", IsRequired = true)]
+    private int _priority;
+
+    [DataMember(Name = "ScheduleId", IsRequired = false, EmitDefaultValue = false)]
+    private string _scheduleId;
+
+    [DataMember(Name = "Bookings", IsRequired = false, EmitDefaultValue = false)]
+    private List<string> _scheduledIds;
+
+    [DataMember(Name = "ManuallyCreated", IsRequired = true)]
+    private bool _manuallyCreated;
+
+    [DataMember(Name = "CreateMarkingData", IsRequired = true)]
+    private bool _createMarker;
+
+    [DataMember(Name = "Inspections", IsRequired = false, EmitDefaultValue = false)]
+    private IList<JobInspectionData> _inspections;
+
+    [DataMember(Name = "HoldEntireJob", IsRequired = false, EmitDefaultValue = false)]
+    private JobHoldPattern _holdJob;
+
+    [DataMember(Name = "CyclesOnFirstProcess", IsRequired = true)]
+    private int[] _pCycles;
+
+    [Serializable, DataContract]
+    private struct FixtureFace : IComparable<FixtureFace>
+    {
+#pragma warning disable CS0649
+      [DataMember(IsRequired = true)] public string Fixture;
+      [DataMember(IsRequired = true)] public string Face;
+#pragma warning restore CS0649
+
+      public int CompareTo(FixtureFace o)
+      {
+        var i = Fixture.CompareTo(o.Fixture);
+        if (i < 0) return -1;
+        if (i > 0) return 1;
+        return Face.CompareTo(o.Face);
+      }
+
+      public override string ToString()
+      {
+        return Fixture + ":" + Face;
+      }
+    }
+
+    [Serializable, DataContract]
+    public struct SimulatedProduction
+    {
+      [DataMember(IsRequired = true)] public DateTime TimeUTC;
+      [DataMember(IsRequired = true)] public int Quantity; //total quantity simulated to be completed at TimeUTC
+    }
+
+    [Serializable, DataContract]
+    private struct ProcessInfo
+    {
+      [DataMember(Name = "paths", IsRequired = true)]
+      public ProcPathInfo[] Paths;
+      public ProcPathInfo this[int i] => Paths[i];
+      public int NumPaths => Paths.Length;
+    }
+
+    [Serializable, DataContract]
+    private struct ProcPathInfo
+    {
+      [DataMember(IsRequired = true)]
+      public int PathGroup;
+
+      [DataMember(IsRequired = true)]
+      public IList<string> Pallets;
+
+      [DataMember(IsRequired = false, EmitDefaultValue = false), Obsolete]
+      private IList<FixtureFace> Fixtures
+      {
+        set
+        {
+          if (value.Count > 0)
+          {
+            var f = value[0];
+            Fixture = f.Fixture;
+            if (int.TryParse(f.Face, out var fNum))
+            {
+              Face = fNum;
+            }
+          }
+
+        }
+      }
+
+      [DataMember(IsRequired = false)]
+      public string Fixture;
+
+      [DataMember(IsRequired = false)]
+      public int? Face;
+
+      [DataMember(IsRequired = true)]
+      public IList<int> Load;
+
+      [DataMember(IsRequired = false)]
+      public TimeSpan ExpectedLoadTime;
+
+      [DataMember(IsRequired = true)]
+      public IList<int> Unload;
+
+      [DataMember(IsRequired = false)]
+      public TimeSpan ExpectedUnloadTime;
+
+      [DataMember(IsRequired = true)]
+      public IList<JobMachiningStop> Stops;
+
+      [DataMember(IsRequired = false, EmitDefaultValue = false)]
+      public IList<SimulatedProduction> SimulatedProduction;
+
+      [DataMember(IsRequired = true)]
+      public DateTime SimulatedStartingUTC;
+
+      [DataMember(IsRequired = true)]
+      public TimeSpan SimulatedAverageFlowTime; // average time a part takes to complete the entire sequence
+
+      [DataMember(IsRequired = false, EmitDefaultValue = false)]
+      public JobHoldPattern HoldMachining;
+
+      [DataMember(IsRequired = false, EmitDefaultValue = false)]
+      public JobHoldPattern HoldLoadUnload;
+
+      [DataMember(IsRequired = true)]
+      public int PartsPerPallet;
+
+      [DataMember(IsRequired = false, EmitDefaultValue = false), OptionalField]
+      public string InputQueue;
+
+      [DataMember(IsRequired = false, EmitDefaultValue = false), OptionalField]
+      public string OutputQueue;
+
+      public ProcPathInfo(ProcPathInfo other)
+      {
+        if (other.Pallets == null)
+        {
+          PathGroup = 0;
+          Pallets = new List<string>();
+          Fixture = null;
+          Face = 0;
+          Load = new List<int>();
+          ExpectedLoadTime = TimeSpan.Zero;
+          Unload = new List<int>();
+          ExpectedUnloadTime = TimeSpan.Zero;
+          Stops = new List<JobMachiningStop>();
+          SimulatedProduction = new List<SimulatedProduction>();
+          SimulatedStartingUTC = DateTime.MinValue;
+          SimulatedAverageFlowTime = TimeSpan.Zero;
+          HoldMachining = new JobHoldPattern();
+          HoldLoadUnload = new JobHoldPattern();
+          PartsPerPallet = 1;
+          InputQueue = null;
+          OutputQueue = null;
+        }
+        else
+        {
+          PathGroup = other.PathGroup;
+          Pallets = new List<string>(other.Pallets);
+          Fixture = other.Fixture;
+          Face = other.Face;
+          Load = new List<int>(other.Load);
+          ExpectedLoadTime = other.ExpectedLoadTime;
+          Unload = new List<int>(other.Unload);
+          ExpectedUnloadTime = other.ExpectedUnloadTime;
+          Stops = new List<JobMachiningStop>();
+          SimulatedProduction = new List<SimulatedProduction>(other.SimulatedProduction);
+          SimulatedStartingUTC = other.SimulatedStartingUTC;
+          SimulatedAverageFlowTime = other.SimulatedAverageFlowTime;
+          foreach (var s in other.Stops)
+          {
+            Stops.Add(new JobMachiningStop(s));
+          }
+          HoldMachining = new JobHoldPattern(other.HoldMachining);
+          HoldLoadUnload = new JobHoldPattern(other.HoldLoadUnload);
+          PartsPerPallet = other.PartsPerPallet;
+          InputQueue = other.InputQueue;
+          OutputQueue = other.OutputQueue;
+        }
+      }
+    }
+
+    [DataMember(Name = "ProcsAndPaths", IsRequired = true)]
+    private ProcessInfo[] _procPath;
+
+    protected JobPlan() { } //for json deserialization
+  }
+
+  [SerializableAttribute, DataContract]
+  public class SimulatedStationUtilization
+  {
+    [DataMember(IsRequired = true)] public string ScheduleId;
+    [DataMember(IsRequired = true)] public string StationGroup;
+    [DataMember(IsRequired = true)] public int StationNum;
+    [DataMember(IsRequired = true)] public DateTime StartUTC;
+    [DataMember(IsRequired = true)] public DateTime EndUTC;
+    [DataMember(IsRequired = true)] public TimeSpan UtilizationTime; //time between StartUTC and EndUTC the station is busy.
+    [DataMember(IsRequired = true)] public TimeSpan PlannedDownTime; //time between StartUTC and EndUTC the station is planned to be down.
+
+    public SimulatedStationUtilization(string id, string group, int num, DateTime start, DateTime endT, TimeSpan u, TimeSpan d)
+    {
+      ScheduleId = id;
+      StationGroup = group;
+      StationNum = num;
+      StartUTC = start;
+      EndUTC = endT;
+      UtilizationTime = u;
+      PlannedDownTime = d;
+    }
+  }
+
+  [Serializable, DataContract]
+  public class PartWorkorder
+  {
+    [DataMember(IsRequired = true)] public string WorkorderId { get; set; }
+    [DataMember(IsRequired = true)] public string Part { get; set; }
+    [DataMember(IsRequired = true)] public int Quantity { get; set; }
+    [DataMember(IsRequired = true)] public DateTime DueDate { get; set; }
+    [DataMember(IsRequired = true)] public int Priority { get; set; }
+  }
+
+  [Serializable, DataContract]
+  public class QueueSize
+  {
+    //once an output queue grows to this size, stop unloading parts
+    //and keep them in the buffer inside the cell
+    [DataMember(IsRequired = false, EmitDefaultValue = false)]
+    public int? MaxSizeBeforeStopUnloading { get; set; }
+  }
+
+  [Serializable, DataContract]
+  public class ProgramEntry
+  {
+    [DataMember(IsRequired = true)] public string ProgramName { get; set; }
+    [DataMember(IsRequired = true)] public long Revision { get; set; }
+    [DataMember(IsRequired = true)] public string Comment { get; set; }
+    [DataMember(IsRequired = true)] public string ProgramContent { get; set; }
+  }
+
+  [Serializable, DataContract]
+  public class NewJobs
+  {
+    [DataMember(IsRequired = true)] public string ScheduleId { get; set; }
+
+    [DataMember(IsRequired = true)] public bool ArchiveCompletedJobs { get; set; }
+
+    [DataMember(IsRequired = true)] public List<JobPlan> Jobs { get; set; }
+
+    [DataMember(IsRequired = false, EmitDefaultValue = false)]
+    public List<SimulatedStationUtilization> StationUse { get; set; }
+
+    [DataMember(IsRequired = false, EmitDefaultValue = false)]
+    public Dictionary<string, int> ExtraParts { get; set; }
+
+    [DataMember(IsRequired = false, EmitDefaultValue = false)]
+    public byte[] DebugMessage { get; set; }
+
+    [DataMember(IsRequired = false, EmitDefaultValue = false)]
+    public List<PartWorkorder> CurrentUnfilledWorkorders { get; set; }
+
+    [DataMember(IsRequired = false, EmitDefaultValue = false)]
+    public Dictionary<string, QueueSize> QueueSizes { get; set; }
+
+    [DataMember(IsRequired = false, EmitDefaultValue = false)]
+    public List<ProgramEntry> Programs { get; set; }
+  }
+
+  [Serializable, DataContract]
+  public struct HistoricData
+  {
+    [DataMember(IsRequired = true)] public IDictionary<string, JobPlan> Jobs;
+    [DataMember(IsRequired = true)] public ICollection<SimulatedStationUtilization> StationUse;
+  }
+
+  [Serializable, DataContract]
+  public struct PlannedSchedule
+  {
+    [DataMember(IsRequired = true)] public string LatestScheduleId;
+    [DataMember(IsRequired = true)] public List<JobPlan> Jobs;
+    [DataMember(IsRequired = true)] public Dictionary<string, int> ExtraParts;
+
+    [OptionalField, DataMember(IsRequired = false)]
+    public List<PartWorkorder> CurrentUnfilledWorkorders;
+  }
+}