--- conflicted
+++ resolved
@@ -58,15 +58,9 @@
       - name: Build Makino
         shell: pwsh
         run: dotnet pack -c Release --include-symbols /p:Version="$ENV:SEMVER" server/machines/makino
-<<<<<<< HEAD
-      - name: Build Cincron
-        shell: pwsh
-        run: dotnet pack -c Release --include-symbols /p:Version="$ENV:SEMVER" server/machines/cincron
       - name: Build Niigata
         shell: pwsh
         run: dotnet pack -c Release --include-symbols /p:Version="$ENV:SEMVER" server/machines/niigata
-=======
->>>>>>> 8ce75cda
 
       # ----------------------------------------------------------
       # Publish
